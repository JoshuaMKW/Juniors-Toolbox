<<<<<<< HEAD
from email.policy import default
from io import BytesIO
from operator import index
from pathlib import Path
from tkinter.font import names
from typing import Optional, Union

from async_timeout import Any
=======
from io import BytesIO
from pathlib import Path
from tkinter.font import names
from typing import Optional, Union, List
from async_timeout import Any

>>>>>>> 4fa15d21
from juniors_toolbox.gui.layouts.framelayout import FrameLayout
from juniors_toolbox.gui.tabs.dataeditor import DataEditorWidget
from juniors_toolbox.gui.tabs.propertyviewer import SelectedPropertiesWidget
from juniors_toolbox.gui.widgets.dockinterface import A_DockingInterface
from juniors_toolbox.gui.widgets.interactivestructs import (
    InteractiveListView, InteractiveListWidget, InteractiveListWidgetItem)
from juniors_toolbox.gui.widgets.listinterface import ListInterfaceWidget
from juniors_toolbox.gui.widgets.property import (A_ValueProperty,
                                                  ArrayProperty, BoolProperty,
                                                  CommentProperty, IntProperty,
                                                  ShortProperty,
                                                  Vector3Property)
from juniors_toolbox.gui.widgets.spinboxdrag import SpinBoxDragInt
from juniors_toolbox.objects.object import MapObject
from juniors_toolbox.rail import Rail, RailNode, RalData
from juniors_toolbox.scene import SMSScene
<<<<<<< HEAD
=======
from PySide6.QtCore import Qt, Slot, QPoint, Signal, QDataStream, QModelIndex, QMimeData
from PySide6.QtGui import QAction, QDragEnterEvent, QDragLeaveEvent, QDragMoveEvent, QDropEvent, QStandardItemModel, QStandardItem
from PySide6.QtWidgets import QGridLayout, QListWidget, QSplitter, QWidget, QListWidgetItem, QFormLayout, QVBoxLayout, QMenu
>>>>>>> 4fa15d21
from juniors_toolbox.utils import A_Serializable, VariadicArgs, VariadicKwargs
from PySide6.QtCore import (QAbstractListModel, QByteArray, QDataStream, QIODevice,
                            QItemSelection, QItemSelectionModel, QMimeData,
                            QModelIndex, QObject, QPersistentModelIndex,
                            QPoint, QSize, Qt, Signal, Slot)
from PySide6.QtGui import (QAction, QDragEnterEvent, QDragLeaveEvent,
                           QDragMoveEvent, QDropEvent, QStandardItem,
                           QStandardItemModel)
from PySide6.QtTest import QAbstractItemModelTester
from PySide6.QtWidgets import (QFormLayout, QGridLayout, QListView, QDialog, QLabel, QDialogButtonBox, QSizePolicy,
                               QListWidget, QListWidgetItem, QMenu, QSplitter,
                               QVBoxLayout, QWidget, QPushButton)

from juniors_toolbox.utils.types import Quaternion, Vec3f


class S16Vector3Property(A_ValueProperty):
    def __init__(self, name: str, readOnly: bool, value: Optional[Any] = None, parent: Optional[QWidget] = None):
        super().__init__(name, readOnly, value, parent)
        self._resetValue = [0, 0, 0]

    def construct(self):
        propertyName = self.get_name()

        containerLayout = QGridLayout()
        containerLayout.setContentsMargins(0, 2, 0, 2)
        containerLayout.setRowStretch(0, 0)
        containerLayout.setRowStretch(1, 0)

        inputX = SpinBoxDragInt()
        inputY = SpinBoxDragInt()
        inputZ = SpinBoxDragInt()
        self.__xyzInputs: list[SpinBoxDragInt] = [inputX, inputY, inputZ]
        for i in range(3):
            axis = "XYZ"[i]
            spinBox = self.__xyzInputs[i]
            spinBox.setObjectName(f"{propertyName}.{axis}")
            spinBox.setMinimumWidth(80)
            spinBox.setValue(self._value[i] if self._value is not None else 0)
            entry = QFormLayout()
            entry.addRow(axis, spinBox)
            entry.setRowWrapPolicy(QFormLayout.WrapLongRows)
            entry.setFieldGrowthPolicy(QFormLayout.AllNonFixedFieldsGrow)
            containerLayout.addLayout(entry, 0, i, 1, 1)
            containerLayout.setColumnStretch(i, 0)
        inputX.valueChangedExplicit.connect(
            lambda _, value: self.__update_axis(value, 0))
        inputY.valueChangedExplicit.connect(
            lambda _, value: self.__update_axis(value, 1))
        inputZ.valueChangedExplicit.connect(
            lambda _, value: self.__update_axis(value, 2))

        containerLayout.setEnabled(not self.is_read_only())

        self.setLayout(containerLayout)
        self.set_minimum_value(-32768)
        self.set_maximum_value(32767)

    @Slot(QWidget, object)
    def set_inputs(self):
        self.blockSignals(True)
        for i, _input in enumerate(self.__xyzInputs):
            _input.setValue(self.get_value()[i])
        self.blockSignals(False)

    def set_minimum_value(self, value: Any) -> None:
        for input in self.__xyzInputs:
            input.setMinimum(value)

    def set_maximum_value(self, value: Any) -> None:
        for input in self.__xyzInputs:
            input.setMaximum(value)

    def get_value(self) -> list:
        return super().get_value()

    def set_value(self, value: list):
        if not isinstance(value, list):
            raise ValueError("Value is not a list type")
        super().set_value(value)

    def _update_input_depth(self) -> None:
        for inputBox in self.__xyzInputs:
            inputBox.setMinimumWidth(
                max(80 - (self.IndentionWidth * self.get_nested_depth()), 0))

    def __update_axis(self, value: int, axis: int = 0):
        self.get_value()[axis] = value
        self.valueChanged.emit(self, self.get_value())


<<<<<<< HEAD
class TranslateRailDialog(QDialog):
    def __init__(self, parent: Optional[QWidget] = None) -> None:
        super().__init__(parent)

        self.setWindowTitle("Translate Rail(s)...")
        self.setFixedSize(500, 122)

        self.mainLayout = QGridLayout()

        self.label = QLabel("Translate By:")
        font = self.label.font()
        font.setPointSize(12)
        self.label.setFont(font)
        self.label.setSizePolicy(QSizePolicy.MinimumExpanding, QSizePolicy.Maximum)
        self.label.setAlignment(Qt.AlignHCenter)
        self.mainLayout.addWidget(self.label, 0, 0, 1, 1)
=======
class RailNodeListWidgetItem(QListWidgetItem):
    def __init__(self, item: Union["RailNodeListWidgetItem", str], node: RailKeyFrame) -> None:
        super().__init__(item)
        self.setFlags(
            Qt.ItemIsSelectable |
            Qt.ItemIsDragEnabled |
            Qt.ItemIsEnabled
        )
        self.node = node

    def copy(self) -> "RailNodeListWidgetItem":
        item = RailNodeListWidgetItem(self, self.node.copy())
        return item

    def read(self, in_: QDataStream) -> None:
        super().read(in_)
        nodeLength = in_.readInt32()
        rawData = b""
        in_.readRawData(
            rawData,
            nodeLength
        )
        data = BytesIO(rawData)
        self.node = RailKeyFrame.from_bytes(data)

    def write(self, out: QDataStream) -> None:
        super().write(out)
        nodeData = self.node.to_bytes()
        out.writeInt32(
            len(nodeData)
        )
        out.writeRawData(
            nodeData,
            len(nodeData)
        )


class RailListModel(QStandardItemModel):
    MimeType = "scene/rail-data"

    def mimeData(self, indexes: List[int]) -> QMimeData:
        mimeData = super().mimeData(indexes)
        mimeData.setData(self.MimeType, b"")
        return mimeData


class RailNodeListModel(QStandardItemModel):
    MimeType = "scene/rail-node-data"

    def mimeData(self, indexes: List[int]) -> QMimeData:
        mimeData = super().mimeData(indexes)
        mimeData.setData(self.MimeType, b"")
        return mimeData
>>>>>>> 4fa15d21

        self.translateProperty = Vector3Property(
            "Translate",
            readOnly=False,
            value=Vec3f.zero
        )
        self.translateProperty._xyzInputs[0].setSizePolicy(QSizePolicy.MinimumExpanding, QSizePolicy.Expanding)
        self.translateProperty._xyzInputs[1].setSizePolicy(QSizePolicy.MinimumExpanding, QSizePolicy.Expanding)
        self.translateProperty._xyzInputs[2].setSizePolicy(QSizePolicy.MinimumExpanding, QSizePolicy.Expanding)
        self.mainLayout.addWidget(self.translateProperty, 1, 0, 1, 1)

        self.buttonBox = QDialogButtonBox(QDialogButtonBox.Ok | QDialogButtonBox.Cancel)
        self.buttonBox.button(QDialogButtonBox.Ok).setMinimumSize(60, 30)
        self.buttonBox.button(QDialogButtonBox.Cancel).setMinimumSize(60, 30)
        self.buttonBox.accepted.connect(self.accept)
        self.buttonBox.rejected.connect(self.reject)

        self.mainLayout.addWidget(self.buttonBox, 2, 0, 1, 1)
        
        self.setLayout(self.mainLayout)


class RotateRailDialog(QDialog):
    def __init__(self, parent: Optional[QWidget] = None) -> None:
        super().__init__(parent)
<<<<<<< HEAD
=======
        self.setModel(RailNodeListModel())

        self.setAcceptDrops(False)
        self.setDragDropMode(InteractiveListWidget.DragDropMode.DragDrop)

        model = self.model()
        model.rowsMoved.connect(self._update_node_names)
        model.rowsInserted.connect(self._update_dropped_items)
        self.itemCreated.connect(self._update_node_names)

        self._first = 0
        self._last = 0
>>>>>>> 4fa15d21

        self.setWindowTitle("Rotate Rail(s)...")
        self.setFixedSize(500, 122)
        
        self.mainLayout = QGridLayout()

        self.label = QLabel("Rotate By:")
        font = self.label.font()
        font.setPointSize(12)
        self.label.setFont(font)
        self.label.setSizePolicy(QSizePolicy.MinimumExpanding, QSizePolicy.Maximum)
        self.label.setAlignment(Qt.AlignHCenter)
        self.mainLayout.addWidget(self.label, 0, 0, 1, 1)

        self.rotateProperty = Vector3Property(
            "Rotate",
            readOnly=False,
            value=Vec3f.zero
        )
        self.rotateProperty._xyzInputs[0].setSizePolicy(QSizePolicy.MinimumExpanding, QSizePolicy.Expanding)
        self.rotateProperty._xyzInputs[1].setSizePolicy(QSizePolicy.MinimumExpanding, QSizePolicy.Expanding)
        self.rotateProperty._xyzInputs[2].setSizePolicy(QSizePolicy.MinimumExpanding, QSizePolicy.Expanding)
        self.mainLayout.addWidget(self.rotateProperty, 1, 0, 1, 2)

        self.buttonBox = QDialogButtonBox(QDialogButtonBox.Ok | QDialogButtonBox.Cancel)
        self.buttonBox.button(QDialogButtonBox.Ok).setMinimumSize(60, 30)
        self.buttonBox.button(QDialogButtonBox.Cancel).setMinimumSize(60, 30)
        self.buttonBox.accepted.connect(self.accept)
        self.buttonBox.rejected.connect(self.reject)
        
        self.mainLayout.addWidget(self.buttonBox, 2, 0, 1, 1)

        self.setLayout(self.mainLayout)

<<<<<<< HEAD

class ScaleRailDialog(QDialog):
    def __init__(self, parent: Optional[QWidget] = None) -> None:
        super().__init__(parent)
=======
        insertBefore = QAction("Insert Node Before...", self)
        insertBefore.triggered.connect(
            lambda clicked=None: self.create_node(self.row(item))
        )
        insertAfter = QAction("Insert Node After...", self) 
        insertAfter.triggered.connect(
            lambda clicked=None: self.create_node(self.row(item) + 1)
        )

        connectToNeighbors = QAction("Connect to Neighbors", self)
        connectToNeighbors.triggered.connect(
            lambda clicked=None: self.connect_to_neighbors(self.selectedItems())
        )
        connectToPrev = QAction("Connect to Prev", self)
        connectToPrev.triggered.connect(
            lambda clicked=None: self.connect_to_prev(self.selectedItems())
        )
        connectToNext = QAction("Connect to Next", self)
        connectToNext.triggered.connect(
            lambda clicked=None: self.connect_to_next(self.selectedItems())
        )
        connectToReferring = QAction("Connect to Referring Nodes", self)
        connectToReferring.triggered.connect(
            lambda clicked=None: self.connect_to_referring(self.selectedItems())
        )
>>>>>>> 4fa15d21

        self.setWindowTitle("Scale Rail(s)...")
        self.setFixedSize(500, 122)
        
        self.mainLayout = QGridLayout()

        self.label = QLabel("Scale By:")
        font = self.label.font()
        font.setPointSize(12)
        self.label.setFont(font)
        self.label.setSizePolicy(QSizePolicy.MinimumExpanding, QSizePolicy.Maximum)
        self.label.setAlignment(Qt.AlignHCenter)
        self.mainLayout.addWidget(self.label, 0, 0, 1, 1)

        self.scaleProperty = Vector3Property(
            "Scale",
            readOnly=False,
            value=Vec3f.zero
        )
        self.scaleProperty._xyzInputs[0].setSizePolicy(QSizePolicy.MinimumExpanding, QSizePolicy.Expanding)
        self.scaleProperty._xyzInputs[1].setSizePolicy(QSizePolicy.MinimumExpanding, QSizePolicy.Expanding)
        self.scaleProperty._xyzInputs[2].setSizePolicy(QSizePolicy.MinimumExpanding, QSizePolicy.Expanding)
        self.mainLayout.addWidget(self.scaleProperty, 1, 0, 1, 1)

        self.buttonBox = QDialogButtonBox(QDialogButtonBox.Ok | QDialogButtonBox.Cancel)
        self.buttonBox.button(QDialogButtonBox.Ok).setMinimumSize(60, 30)
        self.buttonBox.button(QDialogButtonBox.Cancel).setMinimumSize(60, 30)
        self.buttonBox.accepted.connect(self.accept)
        self.buttonBox.rejected.connect(self.reject)

        self.mainLayout.addWidget(self.buttonBox, 2, 0, 1, 1)
        
        self.setLayout(self.mainLayout)


class SubdivideRailDialog(QDialog):
    def __init__(self, parent: Optional[QWidget] = None) -> None:
        super().__init__(parent)
        self.setWindowTitle("Subdivide Rail(s)...")
        self.setFixedSize(300, 122)
        
        self.mainLayout = QGridLayout()

        self.label = QLabel("Subdivide By:")
        font = self.label.font()
        font.setPointSize(12)
        self.label.setFont(font)
        self.label.setSizePolicy(QSizePolicy.MinimumExpanding, QSizePolicy.Maximum)
        self.label.setAlignment(Qt.AlignHCenter)
        self.mainLayout.addWidget(self.label, 0, 0, 1, 1)
        
        self.subdivideProperty = IntProperty(
            "Subdivide",
            readOnly=False,
            value=1
        )
        self.subdivideProperty.set_maximum_value(10)
        self.subdivideProperty.set_minimum_value(1)
        self.subdivideProperty._input.setSizePolicy(QSizePolicy.MinimumExpanding, QSizePolicy.Expanding)
        self.mainLayout.addWidget(self.subdivideProperty, 1, 0, 1, 1)

        self.buttonBox = QDialogButtonBox(QDialogButtonBox.Ok | QDialogButtonBox.Cancel)
        self.buttonBox.button(QDialogButtonBox.Ok).setMinimumSize(60, 30)
        self.buttonBox.button(QDialogButtonBox.Cancel).setMinimumSize(60, 30)
        self.buttonBox.accepted.connect(self.accept)
        self.buttonBox.rejected.connect(self.reject)

        self.mainLayout.addWidget(self.buttonBox, 2, 0, 1, 1)
        
        self.setLayout(self.mainLayout)


class RailItem(QStandardItem):
    _rail: Rail

    def __init__(self, other: Optional[Rail] | Optional["RailItem"] = None):
        if isinstance(other, RailItem):
            super().__init__(other)
            self._rail = other._rail.copy(deep=True)
            return

<<<<<<< HEAD
        super().__init__()

        self._rail = Rail("((null))")
        if other is None:
            return
        
        self._rail = other
=======
    @Slot(RailNodeListWidgetItem)
    def duplicate_items(self, items: list[RailNodeListWidgetItem]) -> None:
        super().duplicate_items(items)

    @Slot(list)
    def delete_items(self, items: list[InteractiveListWidgetItem]):
        for item in items:
            row = self.row(item)
            self.itemDeleted.emit(item, row)
            self.takeItem(row)
        
        for row in range(self.count()):
            _item: RailNodeListWidgetItem = self.item(row)
            _item.setText(self._get_node_name(row, _item.data(Qt.UserRole)))
>>>>>>> 4fa15d21

    def isAutoTristate(self) -> bool:
        return False

<<<<<<< HEAD
    def isCheckable(self) -> bool:
        return False

    def isDragEnabled(self) -> bool:
        return True
=======
        item = QListWidgetItem()
        item.setFlags(
            Qt.ItemIsSelectable |
            Qt.ItemIsDragEnabled |
            Qt.ItemIsEnabled
        )
        item.setData(Qt.UserRole, node)

        self.node = node
        oldItem = self.currentItem()

        self.blockSignals(True)
        self.insertItem(index, item)
        for row in range(self.count()):
            _item: RailNodeListWidgetItem = self.item(row)
            _item.setSelected(False)
            _item.setText(self._get_node_name(row, _item.data(Qt.UserRole)))
        self.blockSignals(False)
>>>>>>> 4fa15d21

    def isDropEnabled(self) -> bool:
        return True

    def isEditable(self) -> bool:
        return True

<<<<<<< HEAD
    def isSelectable(self) -> bool:
        return True

    def isUserTristate(self) -> bool:
        return False

    def read(self, in_: QDataStream) -> None:
        rail = Rail(in_.readString())

        nodeCount = in_.readInt32()
        for i in range(nodeCount):
            rawData = QByteArray()
            in_ >> rawData
            rail.add_node(
                RailNode.from_bytes(
                    BytesIO(rawData.data())
                )
            )

        self.setData(rail)

    def write(self, out: QDataStream) -> None:
        rail: Rail = self.data()
        out.writeString(rail.name)
        out.writeInt32(rail.get_node_count())
        for node in rail.iter_nodes():
            out << node.to_bytes()

    def data(self, role: int = Qt.UserRole + 1) -> Any:
        if role == 255:
            return super().data(role)

        kind = "Spline Rail" if self._rail.is_spline() else "Rail"
            
        if role == Qt.DisplayRole:
            return self._rail.name

        elif role == Qt.EditRole:
            return self._rail.name

        elif role == Qt.SizeHintRole:
            return QSize(40, self.font().pointSize() * 2)

        elif role == Qt.ToolTipRole:
            return f"{kind} \"{self._rail.name}\"\n{self._rail.get_node_count()} Nodes"

        elif role == Qt.WhatsThisRole:
            return f"{kind} \"{self._rail.name}\"\n{self._rail.get_node_count()} Nodes"

        elif role == Qt.StatusTipRole:
            return f"{self._rail.get_node_count()} Nodes"

        elif role == Qt.UserRole + 1:
            return self._rail

    def setData(self, value: Any, role: int = Qt.UserRole + 1) -> None:
        rail = self._rail

        if role == Qt.DisplayRole:
            rail.name = value

        elif role == Qt.EditRole:
            rail.name = value

        elif role == Qt.UserRole + 1:
            self._rail = value

    def clone(self) -> "RailItem":
        return RailItem(self)


class RailNodeItem(QStandardItem):
    _node: RailNode

    def __init__(self, other: Optional[RailNode] | Optional["RailNodeItem"] = None):
        if isinstance(other, RailItem):
            super().__init__(other)
            self._node = other._node.copy(deep=True)
            return

        super().__init__()

        self._node = RailNode()
        if other is None:
            return
        
        self._node = other

    def isAutoTristate(self) -> bool:
        return False

    def isCheckable(self) -> bool:
        return False

    def isDragEnabled(self) -> bool:
        return True

    def isDropEnabled(self) -> bool:
        return True

    def isEditable(self) -> bool:
        return False

    def isSelectable(self) -> bool:
        return True

    def isUserTristate(self) -> bool:
        return False

    def read(self, in_: QDataStream) -> None:
        data = QByteArray()
        in_ >> data

        node = RailNode.from_bytes(
            BytesIO(data.data())
        )
        self.setData(node)

    def write(self, out: QDataStream) -> None:
        node: RailNode = self.data()

        data = QByteArray(node.to_bytes())
        out << data

    def data(self, role: int = Qt.UserRole + 1) -> Any:
        if role == 255:
            return super().data(role)
=======
    @Slot(list)
    def connect_to_neighbors(self, items: list[RailNodeListWidgetItem]):
        if len(items) == 0:
            return

        for item in items:
            thisIndex = self.row(item)
            thisNode: RailKeyFrame = item.data(Qt.UserRole)

            if thisIndex == 0:
                prevIndex = self.count() - 1
            else:
                prevIndex = thisIndex - 1

            if thisIndex == self.count() - 1:
                nextIndex = 0
            else:
                nextIndex = thisIndex + 1

            prevItem: RailNodeListWidgetItem = self.item(prevIndex)
            nextItem: RailNodeListWidgetItem = self.item(nextIndex)

            prevNode: RailKeyFrame = prevItem.data(Qt.UserRole)
            nextNode: RailKeyFrame = nextItem.data(Qt.UserRole)

            thisNode.connectionCount.set_value(2)

            preConnectionCount = prevNode.connectionCount.get_value()
            if preConnectionCount < 1:
                prevNode.connectionCount.set_value(1)
                preConnectionCount = 1

            if nextNode.connectionCount.get_value() < 1:
                nextNode.connectionCount.set_value(1)

            prevNode.connections[preConnectionCount - 1].set_value(thisIndex)
            prevNode.set_period_from(preConnectionCount - 1, thisNode)
            thisNode.connections[0].set_value(prevIndex)
            thisNode.set_period_from(0, prevNode)
            thisNode.connections[1].set_value(nextIndex)
            thisNode.set_period_from(1, nextNode)
            nextNode.connections[0].set_value(thisIndex)
            nextNode.set_period_from(0, thisNode)

            prevItem.setText(self._get_node_name(prevIndex, prevNode))
            item.setText(self._get_node_name(thisIndex, thisNode))
            nextItem.setText(self._get_node_name(nextIndex, nextNode))

        self.nodeUpdated.emit(items[0])

    @Slot(list)
    def connect_to_prev(self, items: list[RailNodeListWidgetItem]):
        if len(items) == 0:
            return
            
        for item in items:
            thisIndex = self.row(item)
            thisNode: RailKeyFrame = item.data(Qt.UserRole)

            if thisIndex == 0:
                prevIndex = self.count() - 1
            else:
                prevIndex = thisIndex - 1

            prevItem: RailNodeListWidgetItem = self.item(prevIndex)
            prevNode: RailKeyFrame = prevItem.data(Qt.UserRole)

            thisNode.connectionCount.set_value(1)
            preConnectionCount = prevNode.connectionCount.get_value()
            if preConnectionCount < 1:
                prevNode.connectionCount.set_value(1)
                preConnectionCount = 1

            prevNode.connections[preConnectionCount - 1].set_value(thisIndex)
            prevNode.set_period_from(preConnectionCount - 1, thisNode)
            thisNode.connections[0].set_value(prevIndex)
            thisNode.set_period_from(0, prevNode)

            prevItem.setText(self._get_node_name(prevIndex, prevNode))
            item.setText(self._get_node_name(thisIndex, thisNode))

        self.nodeUpdated.emit(items[0])

    @Slot(list)
    def connect_to_next(self, items: list[RailNodeListWidgetItem]):
        if len(items) == 0:
            return
            
        for item in items:
            thisIndex = self.row(item)
            thisNode: RailKeyFrame = item.data(Qt.UserRole)

            if thisIndex == self.count() - 1:
                nextIndex = 0
            else:
                nextIndex = thisIndex + 1

            nextItem: RailNodeListWidgetItem = self.item(nextIndex)
            nextNode: RailKeyFrame = nextItem.data(Qt.UserRole)

            thisNode.connectionCount.set_value(1)
            if nextNode.connectionCount.get_value() < 1:
                nextNode.connectionCount.set_value(1)

            thisNode.connections[0].set_value(nextIndex)
            thisNode.set_period_from(0, nextNode)
            nextNode.connections[0].set_value(thisIndex)
            nextNode.set_period_from(0, thisNode)

            item.setText(self._get_node_name(thisIndex, thisNode))
            nextItem.setText(self._get_node_name(nextIndex, nextNode))

        self.nodeUpdated.emit(items[0])

    @Slot(list)
    def connect_to_referring(self, items: list[RailNodeListWidgetItem]):
        if len(items) == 0:
            return
            
        for item in items:
            thisIndex = self.row(item)
            thisNode: RailKeyFrame = item.data(Qt.UserRole)

            existingConnections = []
            for i in range(thisNode.connectionCount.get_value()):
                existingConnections.append(thisNode.connections[i].get_value())

            connectionIndex = thisNode.connectionCount.get_value()
            for row in range(self.count()):
                if connectionIndex > 7:
                    break

                if row == thisIndex or row in existingConnections:
                    continue

                otherItem: RailNodeListWidgetItem = self.item(row)
                otherNode: RailKeyFrame = otherItem.data(Qt.UserRole)
                for i in range(otherNode.connectionCount.get_value()):
                    connection = otherNode.connections[i].get_value()
                    if connection == thisIndex:
                        thisNode.connections[connectionIndex].set_value(row)
                        thisNode.set_period_from(connectionIndex, otherNode)
                        thisNode.connectionCount.set_value(connectionIndex + 1)
                        connectionIndex += 1

            item.setText(self._get_node_name(thisIndex, thisNode))

        self.nodeUpdated.emit(items[0])
>>>>>>> 4fa15d21

        connections = []
        for x in range(self._node.connectionCount.get_value()):
            connections.append(self._node.connections[x].get_value())

<<<<<<< HEAD
        rail = self._node.get_rail()
=======
    @Slot()
    def _update_node_names(self):
        for row in range(self.count()):
            item = self.item(row)
            name = self._get_node_name(row, item.data(Qt.UserRole))
            item.setText(name)

    @Slot(QModelIndex, int, int)
    def _update_dropped_items(self, parentIdx: QModelIndex, first: int, last: int):
        self._first = first
        self._last = last

    @Slot(Qt.DropActions)
    def startDrag(self, actions: Qt.DropActions):
        super().startDrag(actions)


    @Slot(QDragEnterEvent)
    def dragEnterEvent(self, event: QDragEnterEvent) -> None:
        mimedata = event.mimeData()
        if not mimedata.hasFormat(RailNodeListModel.MimeType):
            event.ignore()
            return

        if event.source() == self:
            event.setDropAction(Qt.MoveAction)
        elif event.source() is None:
            event.setDropAction(Qt.CopyAction)
        else:
            event.ignore()
            return

        super().dragEnterEvent(event)

    @Slot(QDragMoveEvent)
    def dragMoveEvent(self, event: QDragMoveEvent) -> None:
        mimedata = event.mimeData()
        if not mimedata.hasFormat(RailNodeListModel.MimeType):
            event.ignore()
            return

        if event.source() == self:
            event.setDropAction(Qt.MoveAction)
        elif event.source() is None:
            event.setDropAction(Qt.CopyAction)
        else:
            event.ignore()
            return

        super().dragMoveEvent(event)

    @Slot(QDropEvent)
    def dropEvent(self, event: QDropEvent) -> None:
        mimedata = event.mimeData()
        if not mimedata.hasFormat(RailNodeListModel.MimeType):
            event.ignore()
            return

        if event.source() == self:
            event.setDropAction(Qt.MoveAction)
        elif event.source() is None:
            event.setDropAction(Qt.CopyAction)
        else:
            event.ignore()
            return
            
        super().dropEvent(event)
        self.clearSelection()
        self.setCurrentItem(self.item(self._first))
        for row in range(self._first, self._last + 1):
            item = self.item(row)
            item.setSelected(True)
            self.itemCreated.emit(item, row)
            self.nodeCreated.emit(item)
>>>>>>> 4fa15d21

        railName = "Rail"
        if rail:
            railName = f"\"{rail.name}\""
            
        if role == Qt.DisplayRole:
            return f"Node {self.row()} - {connections}"

        elif role == Qt.SizeHintRole:
            return QSize(40, self.font().pointSize() * 2)

        elif role == Qt.ToolTipRole:
            return f"{railName} Node {self.row()}\nConnections: {connections}"

        elif role == Qt.WhatsThisRole:
            return f"{railName} Node {self.row()}\nConnections: {connections}"

        elif role == Qt.StatusTipRole:
            return "Node Connected" if self._node.is_connected() else "Node Disconnected"

        elif role == Qt.UserRole + 1:
            return self._node

    def setData(self, value: Any, role: int = Qt.UserRole + 1) -> None:
        if role == Qt.UserRole + 1:
            self._node = value

    def clone(self) -> "RailNodeItem":
        return RailNodeItem(self)


class RailListModel(QStandardItemModel):
    def __init__(self, parent: Optional[QObject] = None) -> None:
        super().__init__(parent)
<<<<<<< HEAD
        self.setItemPrototype(RailItem())

    def supportedDragActions(self) -> Qt.DropActions:
        return Qt.CopyAction | Qt.MoveAction

    def supportedDropActions(self) -> Qt.DropActions:
        return Qt.CopyAction | Qt.MoveAction
=======
        self.setModel(RailListModel())

        self.setAcceptDrops(False)
        self.setDragDropMode(InteractiveListWidget.DragDropMode.InternalMove)
        # self.setDefaultDropAction(Qt.MoveAction)

    @Slot(QListWidgetItem)
    def rename_item(self, item: QListWidgetItem) -> None:
        name = super().rename_item(item)
        item.data(Qt.UserRole).name = name

    @Slot(QListWidgetItem)
    def duplicate_items(self, items: List[QListWidgetItem]) -> None:
        nitem = super().duplicate_items(items)
        nitem.data(Qt.UserRole).name = nitem.text()
>>>>>>> 4fa15d21

    def headerData(self, section: int, orientation: Qt.Orientation, role: int = Qt.UserRole + 1) -> Any:
        if section == 0:
            return "Rails"
        return None

    def itemData(self, index: Union[QModelIndex, QPersistentModelIndex]) -> dict[int, Any]:
        roles = {}
        for i in range(Qt.UserRole + 2):
            variant = self.data(index, i)
            if variant:
                roles[i] = variant
        return roles

    def mimeTypes(self) -> list[str]:
        return ["application/x-raildatalist"]

    def dropMimeData(self, data: QMimeData, action: Qt.DropAction, row: int, column: int, parent: Union[QModelIndex, QPersistentModelIndex]) -> bool:
        mimeType = self.mimeTypes()[0]

        encodedData = data.data(mimeType)
        stream = QDataStream(
            encodedData,
            QIODevice.ReadOnly
        )

        itemCount = stream.readInt32()
        if action & Qt.CopyAction:
            for i in range(itemCount):
                item = RailItem()
                item.read(stream)
                item.setData(
                    self._resolve_name(item.data(Qt.DisplayRole)),
                    Qt.DisplayRole
                )
                self.insertRow(row + i, item)
        else:
            oldItems: list[RailItem] = []
            for i in range(itemCount):
                item = RailItem()
                item.read(stream)
                name = item.data(Qt.DisplayRole)
                oldItems.append(
                    self.findItems(name)[0]
                )
                self.insertRow(row + i, item)
            for item in oldItems:
                self.removeRow(item.row())

        return action == Qt.CopyAction

    def mimeData(self, indexes: list[int]) -> QMimeData:
        mimeType = self.mimeTypes()[0]
        mimeData = QMimeData()

        encodedData = QByteArray()
        stream = QDataStream(
            encodedData,
            QIODevice.WriteOnly
        )

        stream.writeInt32(len(indexes))
        for index in indexes:
            item = self.itemFromIndex(index) # type: ignore
            item.write(stream)

        mimeData.setData(
            mimeType,
            encodedData
        )
        return mimeData
    
    def _resolve_name(self, name: str, filterItem: Optional[QStandardItem] = None) -> str:
        renameContext = 1
        ogName = name

        possibleNames = []
        for i in range(self.rowCount()):
            if renameContext > 100:
                raise FileExistsError(
                    "Name exists beyond 100 unique iterations!")
            item = self.item(i)
            if item == filterItem:
                continue
            itemText: str = item.data(Qt.DisplayRole)
            if itemText.startswith(ogName):
                possibleNames.append(itemText)

<<<<<<< HEAD
        i = 0
        while True:
            if i >= len(possibleNames):
                break
            if renameContext > 100:
                raise FileExistsError(
                    "Name exists beyond 100 unique iterations!")
            if possibleNames[i] == name:
                name = f"{ogName}{renameContext}"
                renameContext += 1
                i = 0
            else:
                i += 1
        return name
=======
        nodeList = RailNodeListWidget()
        nodeList.currentItemChanged.connect(
            self.__populate_node_properties_view)
        nodeList.currentItemChanged.connect(self.__populate_data_view)
        nodeList.itemCreated.connect(self.push_node_to_rail)
        nodeList.itemDeleted.connect(self.remove_node_from_rail)
        nodeList.nodeUpdated.connect(self.__populate_node_properties_view)
        nodeList.nodeUpdated.connect(self.__populate_data_view)
        nodeList.model().rowsMoved.connect(lambda: self.__update_node_properties_name(self.nodeList.currentItem()))
        self.nodeList = nodeList
>>>>>>> 4fa15d21


class RailNodeListModel(QStandardItemModel):
    def __init__(self, parent: Optional[QObject] = None) -> None:
        super().__init__(parent)
        self.setItemPrototype(RailNodeItem())

    def supportedDragActions(self) -> Qt.DropActions:
        return Qt.CopyAction | Qt.MoveAction

<<<<<<< HEAD
    def supportedDropActions(self) -> Qt.DropActions:
        return Qt.CopyAction | Qt.MoveAction

    def headerData(self, section: int, orientation: Qt.Orientation, role: int = Qt.UserRole + 1) -> Any:
        if section == 0:
            return "Rail Nodes"
        return None
=======
        self._rail: Optional[Rail] = None
        self._railItem: Optional[QListWidgetItem] = None
        self._railNode: Optional[RailKeyFrame] = None
        self._railNodeItem: Optional[RailNodeListWidgetItem] = None

    def populate(self, scene: Optional[SMSScene], *args: VariadicArgs, **kwargs: VariadicKwargs) -> None:
        self.railList.blockSignals(True)
        self.nodeList.blockSignals(True)
        self.railList.clear()
        self.nodeList.clear()
        if scene is not None:
            for rail in scene.iter_rails():
                item = QListWidgetItem(rail.name)
                item.setData(Qt.UserRole, rail)
                self.railList.addItem(item)
            if self.railList.count() > 0:
                self.railList.setCurrentRow(0)
                citem = self.railList.currentItem()
                if citem is not None:
                    self.__populate_nodelist(citem)
                self._railItem = self.railList.currentItem()
                self._rail = self._railItem.data(Qt.UserRole)
        self.railList.blockSignals(False)
        self.nodeList.blockSignals(False)

    def __populate_nodelist(self, item: QListWidgetItem) -> None:
        self.nodeList.blockSignals(True)
        self.nodeList.clear()

        rail: Rail = item.data(Qt.UserRole)
        for i, node in enumerate(rail.iter_frames()):
            item = QListWidgetItem(self.nodeList._get_node_name(i, node))
            item.setFlags(
                Qt.ItemIsSelectable |
                Qt.ItemIsDragEnabled |
                Qt.ItemIsEnabled
            )
            item.setData(Qt.UserRole, node)
            self.nodeList.addItem(item)
>>>>>>> 4fa15d21

    def itemData(self, index: Union[QModelIndex, QPersistentModelIndex]) -> dict[int, Any]:
        roles = {}
        for i in range(Qt.UserRole + 2):
            variant = self.data(index, i)
            if variant:
                roles[i] = variant
        return roles

<<<<<<< HEAD
    def mimeTypes(self) -> list[str]:
        return ["application/x-railnodedatalist"]

    def dropMimeData(self, data: QMimeData, action: Qt.DropAction, row: int, column: int, parent: Union[QModelIndex, QPersistentModelIndex]) -> bool:
        mimeType = self.mimeTypes()[0]
=======
    @Slot(QListWidgetItem)
    def __populate_rail_properties_view(self, item: QListWidgetItem) -> None:
        from juniors_toolbox.gui.tabs import TabWidgetManager
        propertiesTab = TabWidgetManager.get_tab(SelectedPropertiesWidget)
        if propertiesTab is None or item is None:
            return

        self._rail = item.data(Qt.UserRole)
        self._railItem = item
>>>>>>> 4fa15d21

        encodedData = data.data(mimeType)
        stream = QDataStream(
            encodedData,
            QIODevice.ReadOnly
        )

        itemCount = stream.readInt32()
        if action & Qt.CopyAction:
            for i in range(itemCount):
                stream.readInt32() # skip rows
                item = RailNodeItem()
                item.read(stream)
                self.insertRow(row + i, item)
        else:
            oldItems: list[RailItem] = []
            newItems: dict[int, RailNodeItem] = {}
            for i in range(itemCount):
                oldItemRow = stream.readInt32()
                item = RailNodeItem()
                item.read(stream)
                oldItems.append(
                    self.item(oldItemRow)
                )
                newItems[row + i] = item
            for row, item in newItems.items():
                self.insertRow(row, item)
            for item in oldItems:
                self.removeRow(item.row())

        self.layoutChanged.emit()

        return action == Qt.CopyAction

    def mimeData(self, indexes: list[int]) -> QMimeData:
        mimeType = self.mimeTypes()[0]
        mimeData = QMimeData()

        encodedData = QByteArray()
        stream = QDataStream(
            encodedData,
            QIODevice.WriteOnly
        )

        stream.writeInt32(len(indexes))
        for index in indexes:
            item = self.itemFromIndex(index) # type: ignore
            stream.writeInt32(index.row()) # type: ignore
            item.write(stream)

        mimeData.setData(
            mimeType,
            encodedData
        )
        return mimeData


class RailNodeListWidget(InteractiveListView):
    nodeCreated = Signal(RailNodeItem)
    nodeUpdated = Signal(RailNodeItem)

    def __init__(self, parent: Optional[QWidget] = None) -> None:
        super().__init__(parent)
        self.setModel(RailNodeListModel())

        selectionModel = self.selectionModel()
        selectionModel.currentChanged.connect(
            self._populate_properties_view
        )
        selectionModel.currentChanged.connect(
            self._populate_data_view
        )

    def model(self) -> RailNodeListModel:
        return super().model()

    def setModel(self, model: RailNodeListModel) -> None:
        super().setModel(model)

    def set_rail_node(self, row: int, node: RailNode) -> bool:
        model = self.model()
        model.setItem(row, RailNodeItem(node))
        return True

    def get_rail_node(self, row: int) -> RailNode:
        return self.model().item(row).data()

    def get_context_menu(self, point: QPoint) -> Optional[QMenu]:
        # Infos about the node selected.
        index: Optional[InteractiveListWidgetItem] = self.indexAt(point)
        if index is None:
            return None

        # We build the menu.
        menu = QMenu(self)

        model = self.model()
        selectedIndexes: list[QModelIndex] = self.selectedIndexes()
        if len(selectedIndexes) == 0:
            return None

        start = selectedIndexes[0]

        if len(selectedIndexes) == 1:
            insertBefore = QAction("Insert Node Before...", self)
            insertBefore.triggered.connect(
                lambda clicked=None: self.create_node(start.row())
            )
            insertAfter = QAction("Insert Node After...", self)
            insertAfter.triggered.connect(
                lambda clicked=None: self.create_node(start.row() + 1)
            )
            menu.addAction(insertBefore)
            menu.addAction(insertAfter)
            menu.addSeparator()

        connectToNeighbors = QAction("Connect to Neighbors", self)
        connectToNeighbors.triggered.connect(
            lambda clicked=None: self.connect_to_neighbors(selectedIndexes)
        )
        connectToPrev = QAction("Connect to Prev", self)
        connectToPrev.triggered.connect(
            lambda clicked=None: self.connect_to_prev(selectedIndexes)
        )
        connectToNext = QAction("Connect to Next", self)
        connectToNext.triggered.connect(
            lambda clicked=None: self.connect_to_next(selectedIndexes)
        )
        connectToReferring = QAction("Connect to Referring Nodes", self)
        connectToReferring.triggered.connect(
            lambda clicked=None: self.connect_to_referring(selectedIndexes)
        )

        duplicateAction = QAction("Duplicate", self)
        duplicateAction.triggered.connect(
            lambda clicked=None: self.duplicate_indexes(selectedIndexes)
        )

        deleteAction = QAction("Delete", self)
        deleteAction.triggered.connect(
            lambda clicked=None: self.delete_indexes(selectedIndexes)
        )

        menu.addAction(connectToNeighbors)
        menu.addAction(connectToPrev)
        menu.addAction(connectToNext)
        menu.addAction(connectToReferring)
        menu.addSeparator()
        menu.addAction(duplicateAction)
        menu.addSeparator()
        menu.addAction(deleteAction)

        return menu

    @Slot(RailNodeItem)
    def rename_item(self, item: RailNodeItem) -> None:
        pass

    @Slot(list)
    def duplicate_indexes(self, indexes: list[QModelIndex | QPersistentModelIndex]) -> list[QModelIndex | QPersistentModelIndex]:
        """
        Returns the new item
        """
        if len(indexes) == 0:
            return []
            
        model = self.model()

        newIndexes: list[QModelIndex | QPersistentModelIndex] = []
        persistentIndexes = [QPersistentModelIndex(index) for index in indexes]

        for index in persistentIndexes:
            mimeData = model.mimeData([index])

            model.dropMimeData(
                mimeData,
                Qt.CopyAction,
                index.row() + 1,
                0,
                QModelIndex()
            )

            newIndex = model.index(
                index.row() + 1,
                0,
                QModelIndex()
            )

            node: RailNode = model.data(newIndex, Qt.UserRole + 1)
            newNode = node.copy(deep=True)

            model.setData(
                newIndex,
                newNode
            )

            newIndexes.append(newIndex)

        return newIndexes

    @Slot(list)
    def delete_indexes(self, indexes: list[InteractiveListWidgetItem]):
        super().delete_indexes(indexes)
        self._update_node_names()

    @Slot(list)
    def connect_to_neighbors(self, indexes: list[QModelIndex]):
        for index in indexes:
            node = self.get_rail_node(index.row())
            node.connect_to_neighbors()
            self.update(index)

    @Slot(list)
    def connect_to_prev(self, indexes: list[QModelIndex]):
        for index in indexes:
            node = self.get_rail_node(index.row())
            node.connect_to_prev()
            self.update(index)

    @Slot(list)
    def connect_to_next(self, indexes: list[QModelIndex]):
        for index in indexes:
            node = self.get_rail_node(index.row())
            node.connect_to_next()
            self.update(index)

    @Slot(list)
    def connect_to_referring(self, indexes: list[QModelIndex]):
        for index in indexes:
            node = self.get_rail_node(index.row())
            node.connect_to_referring()
            self.update(index)

    def _get_node_name(self, index: int, node: RailNode):
        connections = []
        for x in range(node.connectionCount.get_value()):
            connections.append(node.connections[x].get_value())
        name = f"Node {index} - {connections}"
        return name

    def _update_node_names(self):
        model = self.model()
        for row in range(model.rowCount()):
            index = model.index(row, 0)
            model.setData(
                index,
                self._get_node_name(
                    index,
                    self.get_rail_node(row)
                ),
                Qt.DisplayRole
            )

    def _set_position(self, index: QModelIndex, value: list):
        node = self.get_rail_node(index.row())
        node.posX.set_value(value[0])
        node.posY.set_value(value[1])
        node.posZ.set_value(value[2])

    def _update_connection_count(self, index: QModelIndex, count: int):
        self.get_rail_node(index.row()).connectionCount.set_value(count)
        self.update(index)
        self._populate_data_view(index, QModelIndex())

    def _update_connection(self, index: QModelIndex, slot: int, connection: int):
        row = index.row()
        node = self.get_rail_node(row)
        node.connections[slot].set_value(connection)
        node._set_period_from(slot, self.get_rail_node(connection))
        self.update(index)
        self._populate_data_view(index, QModelIndex())
    
    @Slot(QModelIndex, QModelIndex)
    def _populate_properties_view(self, selected: QModelIndex, previous: QModelIndex) -> None:
        from juniors_toolbox.gui.tabs import TabWidgetManager
        propertiesTab = TabWidgetManager.get_tab(SelectedPropertiesWidget)
        if propertiesTab is None or not selected.isValid():
            return

<<<<<<< HEAD
        railNode = self.get_rail_node(selected.row())
=======
        self._railNode: RailKeyFrame = item.data(Qt.UserRole)
        self._railNodeItem = item
>>>>>>> 4fa15d21

        position = S16Vector3Property(
            "Position",
            readOnly=False,
            value=[
                railNode.posX.get_value(),
                railNode.posY.get_value(),
                railNode.posZ.get_value()
            ]
        )
        position.valueChanged.connect(lambda _, v: self._set_position(selected, v))

        flags = IntProperty(
            "Flags",
            readOnly=False,
            value=railNode.flags.get_value(),
            hexadecimal=True
        )
        flags.valueChanged.connect(
            lambda _, v: railNode.flags.set_value(v))

        valueList: list[A_ValueProperty] = []
        for i in range(4):
            value = ShortProperty(
                f"Value {i}",
                readOnly=False,
                value=railNode.values[i].get_value(),
                signed=True
            )
            valueList.append(value)
        valueList[0].valueChanged.connect(
            lambda _, v: railNode.values[0].set_value(v))
        valueList[1].valueChanged.connect(
            lambda _, v: railNode.values[1].set_value(v))
        valueList[2].valueChanged.connect(
            lambda _, v: railNode.values[2].set_value(v))
        valueList[3].valueChanged.connect(
            lambda _, v: railNode.values[3].set_value(v))

        connectionCount = IntProperty(
            "Connections",
            readOnly=False,
            value=railNode.connectionCount.get_value(),
            signed=False
        )
        connectionCount.valueChanged.connect(
            lambda _, v: self._update_connection_count(selected, v))

        connections = ArrayProperty(
            "Connections",
            readOnly=False,
            sizeRef=connectionCount
        )

        connectionsList: list[A_ValueProperty] = []
        for i in range(8):
            connection = ShortProperty(
                f"Connection {i}",
                readOnly=False,
                value=railNode.connections[i].get_value(),
                signed=False
            )
            connection.set_minimum_value(0)
            connection.set_maximum_value(self.model().rowCount() - 1)
            connectionsList.append(connection)
            connections.add_property(connection)
        connectionsList[0].valueChanged.connect(
            lambda _, v: self._update_connection(selected, 0, v))
        connectionsList[1].valueChanged.connect(
            lambda _, v: self._update_connection(selected, 1, v))
        connectionsList[2].valueChanged.connect(
            lambda _, v: self._update_connection(selected, 2, v))
        connectionsList[3].valueChanged.connect(
            lambda _, v: self._update_connection(selected, 3, v))
        connectionsList[4].valueChanged.connect(
            lambda _, v: self._update_connection(selected, 4, v))
        connectionsList[5].valueChanged.connect(
            lambda _, v: self._update_connection(selected, 5, v))
        connectionsList[6].valueChanged.connect(
            lambda _, v: self._update_connection(selected, 6, v))
        connectionsList[7].valueChanged.connect(
            lambda _, v: self._update_connection(selected, 7, v))

        connectionCount.set_maximum_value(8)
        connectionCount.set_minimum_value(0)

        propertiesTab.populate(
            None,
<<<<<<< HEAD
            title=f"Node {selected.row()} Properties",
=======
            title=f"Node {self.nodeList.row(item)} Properties",
>>>>>>> 4fa15d21
            properties=[
                position,
                flags,
                valueList[0],
                valueList[1],
                valueList[2],
                valueList[3],
                connectionCount,
                connections
            ]
        )

    @Slot(QModelIndex, QModelIndex)
    def _populate_data_view(self, selected: QModelIndex, previous: QModelIndex):
        from juniors_toolbox.gui.tabs import TabWidgetManager
        dataEditorTab = TabWidgetManager.get_tab(DataEditorWidget)
        if dataEditorTab is None or not selected.isValid():
            return
        obj = self.get_rail_node(selected.row())
        dataEditorTab.populate(None, serializable=obj)


class RailListView(InteractiveListView):
    def __init__(self, parent: Optional[QWidget] = None) -> None:
        super().__init__(parent)
        self._model = RailListModel()

        self._modelTester = QAbstractItemModelTester(
            self._model,
            QAbstractItemModelTester.FailureReportingMode.Fatal,
            self
        )
        self.setModel(self._model)
        selectionModel = self.selectionModel()
        selectionModel.currentChanged.connect(
            self._populate_properties_view
        )
        selectionModel.currentChanged.connect(
            self._populate_data_view
        )

    def model(self) -> RailListModel:
        return super().model()

    def setModel(self, model: RailListModel) -> None:
        super().setModel(model)

    def get_rail(self, row: int) -> Rail:
        model = self.model()
        item = model.item(row)
        return item.data()

    def set_rail(self, row: int, rail: Rail):
        model = self.model()
        model.setItem(row, RailItem(rail))

    def get_context_menu(self, point: QPoint) -> Optional[QMenu]:
        # Infos about the node selected.
        index: Optional[InteractiveListWidgetItem] = self.indexAt(point)
        if index is None:
            return None

        # We build the menu.
        menu = QMenu(self)

        model = self.model()
        selectedIndexes: list[QModelIndex] = self.selectedIndexes()
        if len(selectedIndexes) == 0:
            return None

        start = selectedIndexes[0]

        actionSuffix = ""
        if len(selectedIndexes) > 1:
            actionSuffix = " Rails"

        translateAction = QAction(f"Translate{actionSuffix}...", self)
        translateAction.triggered.connect(
            lambda clicked=None: self._translate_rails(selectedIndexes)
        )
        rotateAction = QAction(f"Rotate{actionSuffix}...", self)
        rotateAction.triggered.connect(
            lambda clicked=None: self._rotate_rails(selectedIndexes)
        )
        scaleAction = QAction(f"Scale{actionSuffix}...", self)
        scaleAction.triggered.connect(
            lambda clicked=None: self._scale_rails(selectedIndexes)
        )

        subdivideAction = QAction(f"Subdivide{actionSuffix}", self)
        subdivideAction.triggered.connect(
            lambda clicked=None: self._subdivide_rails(selectedIndexes)
        )

        duplicateAction = QAction("Duplicate", self)
        duplicateAction.triggered.connect(
            lambda clicked=None: self.duplicate_indexes(selectedIndexes)
        )

        renameAction = QAction("Rename", self)
        renameAction.triggered.connect(
            lambda clicked=None: self.edit(index)
        )
        deleteAction = QAction("Delete", self)
        deleteAction.triggered.connect(
            lambda clicked=None: self.delete_indexes(selectedIndexes)
        )

        menu.addAction(translateAction)
        menu.addAction(rotateAction)
        menu.addAction(scaleAction)
        menu.addSeparator()
        menu.addAction(subdivideAction)
        menu.addSeparator()
        menu.addAction(duplicateAction)
        menu.addSeparator()
        if len(selectedIndexes) > 1:
            menu.addAction(renameAction)
        menu.addAction(deleteAction)

        return menu
    
    def _set_rail_spline(self, index: QModelIndex, isSpline: bool):
        from juniors_toolbox.gui.tabs import TabWidgetManager
        propertiesTab = TabWidgetManager.get_tab(SelectedPropertiesWidget)
        if propertiesTab is None or not index.isValid():
            return

        rail = self.get_rail(index.row())
        name = rail.name.lstrip("S_")
        title = propertiesTab.windowTitle().lstrip("S_")
        if isSpline:
            name = f"S_{name}"
            title = f"S_{title}"
        rail.name = name
        propertiesTab.setWindowTitle(title)

        self.update(index)
        # self._populate_data_view(index, QModelIndex())
    
    @Slot(list)
    def duplicate_indexes(self, indexes: list[QModelIndex | QPersistentModelIndex]) -> list[QModelIndex | QPersistentModelIndex]:
        """
        Returns the new item
        """
        if len(indexes) == 0:
            return []
            
        model = self.model()

        newIndexes: list[QModelIndex | QPersistentModelIndex] = []
        persistentIndexes = [QPersistentModelIndex(index) for index in indexes]

        for index in persistentIndexes:
            mimeData = model.mimeData([index])
            newName = self._resolve_name(index.data(Qt.DisplayRole))

            model.dropMimeData(
                mimeData,
                Qt.CopyAction,
                index.row() + 1,
                0,
                QModelIndex()
            )

            newIndex = model.index(
                index.row() + 1,
                0,
                QModelIndex()
            )

            rail: Rail = model.data(newIndex, Qt.UserRole + 1)
            newRail = rail.copy(deep=True)
            newRail.name = newName

            model.setData(
                newIndex,
                newRail,
                Qt.UserRole + 1
            )

            newIndexes.append(newIndex)
            self.update(newIndex)

        return newIndexes

    @Slot(list)
    def _translate_rails(self, indexes: list[QModelIndex]):
        dialog = TranslateRailDialog(self)
        if dialog.exec() != QDialog.Accepted:
            return
        
        value = dialog.translateProperty.get_value()
        for index in indexes:
            rail = self.get_rail(index.row())
            rail.translate(value)

    @Slot(list)
    def _rotate_rails(self, indexes: list[QModelIndex]):
        dialog = RotateRailDialog(self)
        if dialog.exec() != QDialog.Accepted:
            return
        
        value = dialog.rotateProperty.get_value()
        for index in indexes:
            rail = self.get_rail(index.row())
            rail.rotate(Quaternion.from_euler(value))

    @Slot(list)
    def _scale_rails(self, indexes: list[QModelIndex]):
        dialog = ScaleRailDialog(self)
        if dialog.exec() != QDialog.Accepted:
            return
        
        value = dialog.scaleProperty.get_value()
        for index in indexes:
            rail = self.get_rail(index.row())
            rail.scale(value)

    @Slot(list)
    def _subdivide_rails(self, indexes: list[QModelIndex]):
        dialog = SubdivideRailDialog(self)
        if dialog.exec() != QDialog.Accepted:
            return
        
        value = dialog.subdivideProperty.get_value()
        for index in indexes:
            rail = self.get_rail(index.row())
            rail.subdivide(value)
    
    @Slot(QModelIndex, QModelIndex)
    def _populate_properties_view(self, selected: QModelIndex, previous: QModelIndex) -> None:
        from juniors_toolbox.gui.tabs import TabWidgetManager
        propertiesTab = TabWidgetManager.get_tab(SelectedPropertiesWidget)
        if propertiesTab is None or not selected.isValid():
            return

        rail = self.get_rail(selected.row())

        nodeCountProperty = CommentProperty(
            "Node Count",
            value=f"  = {rail.get_node_count()}"
        )

        totalSizeProperty = CommentProperty(
            "Total Size",
            value=f"  = 0x{rail.get_size():X}"
        )

        isSplineProperty = BoolProperty(
            "Is Spline",
            readOnly=False,
            value=rail.name.startswith("S_")
        )
        isSplineProperty.valueChanged.connect(
            lambda _, v: self._set_rail_spline(selected, v)
        )

        propertiesTab.populate(
            None,
            title=f"{rail.name} Properties",
            properties=[
                nodeCountProperty,
                totalSizeProperty,
                isSplineProperty
            ]
        )
    
    @Slot(QModelIndex, QModelIndex)
    def _populate_data_view(self, selected: QModelIndex, previous: QModelIndex):
        from juniors_toolbox.gui.tabs import TabWidgetManager
        dataEditorTab = TabWidgetManager.get_tab(DataEditorWidget)
        if dataEditorTab is None or not selected.isValid():
            return
        obj = self.get_rail(selected.row())
        dataEditorTab.populate(None, serializable=obj)


class RailInterfaceWidget(QWidget):
    def __init__(self, parent: Optional[QWidget] = None, f: Qt.WindowFlags = 0) -> None:
        super().__init__(parent, f)

        self.translateButton = QPushButton("Translate")
        self.scaleButton = QPushButton("Scale")
        self.rotateButton = QPushButton("Rotate")
        self.subdivideButton = QPushButton("Subdivide")

        self.buttonLayout = QGridLayout()
        self.buttonLayout.addWidget(self.translateButton, 0, 0, 2, 1)
        self.buttonLayout.addWidget(self.scaleButton, 1, 0, 1, 1)
        self.buttonLayout.addWidget(self.rotateButton, 1, 1, 1, 1)
        self.buttonLayout.addWidget(self.subdivideButton, 2, 0, 2, 1)
        

class RailViewerWidget(A_DockingInterface):
    def __init__(self, title: str = "", parent: Optional[QWidget] = None) -> None:
        super().__init__(title, parent)
        self.setMinimumSize(200, 80)

        self.railWidget = QWidget()
        self.railListLayout = QVBoxLayout()

        railInterface = ListInterfaceWidget()
        railInterface.addRequested.connect(self.new_rail)
        railInterface.removeRequested.connect(
            self.remove_selected_rail)
        railInterface.copyRequested.connect(self.copy_selected_rail)
        self.railInterface = railInterface

        railList = RailListView()
        railList.setMinimumWidth(100)
        railList.selectionModel().currentChanged.connect(self.__populate_nodelist)
        self.railList = railList

        self.railListLayout.addWidget(self.railInterface)
        self.railListLayout.addWidget(self.railList)
        self.railWidget.setLayout(self.railListLayout)

        self.nodeWidget = QWidget()
        self.nodeListLayout = QVBoxLayout()

        nodeInterface = ListInterfaceWidget()
        nodeInterface.addRequested.connect(lambda: self.new_node(self.nodeList.currentIndex()))
        nodeInterface.removeRequested.connect(
            self.remove_selected_node)
        nodeInterface.copyRequested.connect(self.copy_selected_node)
        self.nodeInterface = nodeInterface

        nodeList = RailNodeListWidget()
        nodeList.model().layoutChanged.connect(self.connect_rows_to_rail)
        nodeList.model().rowsRemoved.connect(self.remove_deleted_node)
        self.nodeList = nodeList

        self.nodeListLayout.addWidget(self.nodeInterface)
        self.nodeListLayout.addWidget(self.nodeList)
        self.nodeWidget.setLayout(self.nodeListLayout)

        splitter = QSplitter()
        splitter.setChildrenCollapsible(False)
        splitter.addWidget(self.railWidget)
        splitter.addWidget(self.nodeWidget)
        self.splitter = splitter

        self.setWidget(splitter)

    def populate(self, scene: Optional[SMSScene], *args: VariadicArgs, **kwargs: VariadicKwargs) -> None:
        model = self.railList.model()
        model.removeRows(0, model.rowCount())
        model = self.nodeList.model()
        model.removeRows(0, model.rowCount())

        railSelectionModel = self.railList.selectionModel()
        railModel = self.railList.model()
        if scene is not None:
            for i, rail in enumerate(scene.iter_rails()):
                self.railList.set_rail(i, rail)
            if railModel.rowCount() > 0:
                focusIndex = railModel.index(0, 0)
                railSelectionModel.setCurrentIndex(
                    focusIndex,
                    QItemSelectionModel.ClearAndSelect
                )
                if railSelectionModel.hasSelection():
                    self.__populate_nodelist(
                        railSelectionModel.currentIndex(),
                        QItemSelection()
                    )
                self._railIndex = focusIndex
                self._rail = self.railList.get_rail(focusIndex.row())

        model.layoutChanged.emit()

    def __populate_nodelist(self, selected: QModelIndex, deselected: QModelIndex) -> None:
        if not selected.isValid():
            return

        model = self.nodeList.model()
        selectionModel = self.nodeList.selectionModel()

        model = self.nodeList.model()
        if model.rowCount() > 0:
            model.removeRows(0, model.rowCount())

        rail = self.railList.get_rail(selected.row())
        for i, node in enumerate(rail.iter_nodes()):
            self.nodeList.set_rail_node(i, node)

    @Slot()
    def __update_node_properties_name(self, item: RailNodeListWidgetItem):
        from juniors_toolbox.gui.tabs import TabWidgetManager
        propertiesTab = TabWidgetManager.get_tab(SelectedPropertiesWidget)
        if propertiesTab is not None:
            propertiesTab.setWindowTitle(f"Node {self.nodeList.row(item)} Properties")

    @Slot()
    def new_rail(self):
<<<<<<< HEAD
        model = self.railList.model()
        row = model.rowCount()

=======
        name = self.railList._resolve_name("rail")
        item = QListWidgetItem(name)
        item.setData(Qt.UserRole, Rail(name))
>>>>>>> 4fa15d21
        self.railList.blockSignals(True)
        self.railList.set_rail(
            row,
            Rail(self.railList._resolve_name("rail"))
        )
        self.railList.blockSignals(False)

        self.railList.edit(model.index(row, 0))

    @Slot()
    def remove_selected_rail(self):
        model = self.railList.model()
        selectionModel = self.railList.selectionModel()
        model.removeRow(selectionModel.currentIndex().row())

    @Slot()
    def copy_selected_rail(self):
        model = self.railList.model()
        selectionModel = self.railList.selectionModel()

        indexes: list[QModelIndex] = []
        for row in selectionModel.selectedIndexes():
            indexes.append(row)

        self.railList.duplicate_indexes(indexes)

    @Slot()
<<<<<<< HEAD
    def new_node(self):
        node = RailNode()
        row = self.nodeList.model().rowCount()
        self.nodeList.set_rail_node(row, node)
        if self._rail:
            self._rail.insert_node(row, node)

    @Slot()
    def remove_selected_node(self):
        if not index.isValid():
            return
        self.remove_deleted_node(
            self.nodeList.model().item(index.row())
        )

    @Slot(RailNodeItem)
    def remove_deleted_node(self, item: RailNodeItem):
        node: Optional[RailNode] = item.data()
        if node is None:
            return
        rail = node.get_rail()
        if rail is None:
            return
        rail.remove_node(node)

    @Slot()
    def copy_selected_node(self):
        self.nodeList.duplicate_items(
            [self.nodeList.currentItem()]
        )

    @Slot()
    def connect_rows_to_rail(self):
        rail = self.railList.get_rail(
            self.railList.currentIndex().row()
        )
        rail._nodes = []
        for i in range(self.nodeList.model().rowCount()):
            node = self.nodeList.get_rail_node(i)
            rail.insert_node(i, node)
=======
    def new_node(self, index: int):
        self.nodeList.create_node(index)
        if self._rail is None:
            return
        item = self.nodeList.item(index)
        self.push_node_to_rail(item)

    @Slot()
    def remove_selected_node(self):
        self.remove_node_from_rail(
            self.nodeList.takeItem(self.nodeList.currentRow())
        )

    @Slot(RailNodeListWidgetItem)
    def remove_node_from_rail(self, item: RailNodeListWidgetItem):
        if self._rail is None:
            return
        self._rail.remove_frame(item.data(Qt.UserRole))

    @Slot()
    def copy_selected_node(self):
        self.nodeList.duplicate_items([self.nodeList.currentItem()])

    @Slot()
    def push_node_to_rail(self, item: RailNodeListWidgetItem):
        if self._rail is None:
            return
        self._rail.insert_frame(self.nodeList.row(item), item.data(Qt.UserRole))

    @Slot(InteractiveListWidgetItem)
    def __populate_data_view(self, item: RailNodeListWidgetItem | QListWidgetItem):
        from juniors_toolbox.gui.tabs import TabWidgetManager
        dataEditorTab = TabWidgetManager.get_tab(DataEditorWidget)
        if dataEditorTab is None or item is None:
            return
        obj: A_Serializable
        if isinstance(item, RailNodeListWidgetItem):
            obj = item.data(Qt.UserRole)
        else:
            obj = item.data(Qt.UserRole)
        dataEditorTab.populate(None, serializable=obj)

    def __update_connection_count(self, item: RailNodeListWidgetItem, count: int):
        self._railNode.connectionCount.set_value(count)
        item.setText(self.nodeList._get_node_name(
            self.nodeList.indexFromItem(item).row(), item.data(Qt.UserRole)))
        self.__populate_data_view(item)

    def __update_connection(self, item: RailNodeListWidgetItem, index: int, connection: int):
        frame = item.data(Qt.UserRole)
        frame.connections[index].set_value(connection)
        frame.set_period_from(index, self.nodeList.item(connection).node)
        item.setText(self.nodeList._get_node_name(
            self.nodeList.indexFromItem(item).row(), item.data(Qt.UserRole)))
        self.__populate_data_view(item)

    def __set_position(self, value: list):
        self._railNode.posX.set_value(value[0])
        self._railNode.posY.set_value(value[1])
        self._railNode.posZ.set_value(value[2])

    def __set_rail_spline(self, isSpline: bool):
        if self._rail is None or self._railItem is None:
            return

        name = self._rail.name.lstrip("S_")
        if isSpline:
            name = f"S_{name}"
        self._rail.name = name
        self._railItem.setText(name)

        from juniors_toolbox.gui.tabs import TabWidgetManager
        propertiesTab = TabWidgetManager.get_tab(SelectedPropertiesWidget)
        if propertiesTab is not None:
            propertiesTab.setWindowTitle(f"{self._rail.name} Properties")
>>>>>>> 4fa15d21
<|MERGE_RESOLUTION|>--- conflicted
+++ resolved
@@ -1,20 +1,9 @@
-<<<<<<< HEAD
 from email.policy import default
 from io import BytesIO
 from operator import index
 from pathlib import Path
 from tkinter.font import names
-from typing import Optional, Union
-
-from async_timeout import Any
-=======
-from io import BytesIO
-from pathlib import Path
-from tkinter.font import names
-from typing import Optional, Union, List
-from async_timeout import Any
-
->>>>>>> 4fa15d21
+from typing import Optional, Union, Any
 from juniors_toolbox.gui.layouts.framelayout import FrameLayout
 from juniors_toolbox.gui.tabs.dataeditor import DataEditorWidget
 from juniors_toolbox.gui.tabs.propertyviewer import SelectedPropertiesWidget
@@ -31,12 +20,6 @@
 from juniors_toolbox.objects.object import MapObject
 from juniors_toolbox.rail import Rail, RailNode, RalData
 from juniors_toolbox.scene import SMSScene
-<<<<<<< HEAD
-=======
-from PySide6.QtCore import Qt, Slot, QPoint, Signal, QDataStream, QModelIndex, QMimeData
-from PySide6.QtGui import QAction, QDragEnterEvent, QDragLeaveEvent, QDragMoveEvent, QDropEvent, QStandardItemModel, QStandardItem
-from PySide6.QtWidgets import QGridLayout, QListWidget, QSplitter, QWidget, QListWidgetItem, QFormLayout, QVBoxLayout, QMenu
->>>>>>> 4fa15d21
 from juniors_toolbox.utils import A_Serializable, VariadicArgs, VariadicKwargs
 from PySide6.QtCore import (QAbstractListModel, QByteArray, QDataStream, QIODevice,
                             QItemSelection, QItemSelectionModel, QMimeData,
@@ -128,7 +111,6 @@
         self.valueChanged.emit(self, self.get_value())
 
 
-<<<<<<< HEAD
 class TranslateRailDialog(QDialog):
     def __init__(self, parent: Optional[QWidget] = None) -> None:
         super().__init__(parent)
@@ -145,61 +127,6 @@
         self.label.setSizePolicy(QSizePolicy.MinimumExpanding, QSizePolicy.Maximum)
         self.label.setAlignment(Qt.AlignHCenter)
         self.mainLayout.addWidget(self.label, 0, 0, 1, 1)
-=======
-class RailNodeListWidgetItem(QListWidgetItem):
-    def __init__(self, item: Union["RailNodeListWidgetItem", str], node: RailKeyFrame) -> None:
-        super().__init__(item)
-        self.setFlags(
-            Qt.ItemIsSelectable |
-            Qt.ItemIsDragEnabled |
-            Qt.ItemIsEnabled
-        )
-        self.node = node
-
-    def copy(self) -> "RailNodeListWidgetItem":
-        item = RailNodeListWidgetItem(self, self.node.copy())
-        return item
-
-    def read(self, in_: QDataStream) -> None:
-        super().read(in_)
-        nodeLength = in_.readInt32()
-        rawData = b""
-        in_.readRawData(
-            rawData,
-            nodeLength
-        )
-        data = BytesIO(rawData)
-        self.node = RailKeyFrame.from_bytes(data)
-
-    def write(self, out: QDataStream) -> None:
-        super().write(out)
-        nodeData = self.node.to_bytes()
-        out.writeInt32(
-            len(nodeData)
-        )
-        out.writeRawData(
-            nodeData,
-            len(nodeData)
-        )
-
-
-class RailListModel(QStandardItemModel):
-    MimeType = "scene/rail-data"
-
-    def mimeData(self, indexes: List[int]) -> QMimeData:
-        mimeData = super().mimeData(indexes)
-        mimeData.setData(self.MimeType, b"")
-        return mimeData
-
-
-class RailNodeListModel(QStandardItemModel):
-    MimeType = "scene/rail-node-data"
-
-    def mimeData(self, indexes: List[int]) -> QMimeData:
-        mimeData = super().mimeData(indexes)
-        mimeData.setData(self.MimeType, b"")
-        return mimeData
->>>>>>> 4fa15d21
 
         self.translateProperty = Vector3Property(
             "Translate",
@@ -225,21 +152,6 @@
 class RotateRailDialog(QDialog):
     def __init__(self, parent: Optional[QWidget] = None) -> None:
         super().__init__(parent)
-<<<<<<< HEAD
-=======
-        self.setModel(RailNodeListModel())
-
-        self.setAcceptDrops(False)
-        self.setDragDropMode(InteractiveListWidget.DragDropMode.DragDrop)
-
-        model = self.model()
-        model.rowsMoved.connect(self._update_node_names)
-        model.rowsInserted.connect(self._update_dropped_items)
-        self.itemCreated.connect(self._update_node_names)
-
-        self._first = 0
-        self._last = 0
->>>>>>> 4fa15d21
 
         self.setWindowTitle("Rotate Rail(s)...")
         self.setFixedSize(500, 122)
@@ -274,38 +186,10 @@
 
         self.setLayout(self.mainLayout)
 
-<<<<<<< HEAD
 
 class ScaleRailDialog(QDialog):
     def __init__(self, parent: Optional[QWidget] = None) -> None:
         super().__init__(parent)
-=======
-        insertBefore = QAction("Insert Node Before...", self)
-        insertBefore.triggered.connect(
-            lambda clicked=None: self.create_node(self.row(item))
-        )
-        insertAfter = QAction("Insert Node After...", self) 
-        insertAfter.triggered.connect(
-            lambda clicked=None: self.create_node(self.row(item) + 1)
-        )
-
-        connectToNeighbors = QAction("Connect to Neighbors", self)
-        connectToNeighbors.triggered.connect(
-            lambda clicked=None: self.connect_to_neighbors(self.selectedItems())
-        )
-        connectToPrev = QAction("Connect to Prev", self)
-        connectToPrev.triggered.connect(
-            lambda clicked=None: self.connect_to_prev(self.selectedItems())
-        )
-        connectToNext = QAction("Connect to Next", self)
-        connectToNext.triggered.connect(
-            lambda clicked=None: self.connect_to_next(self.selectedItems())
-        )
-        connectToReferring = QAction("Connect to Referring Nodes", self)
-        connectToReferring.triggered.connect(
-            lambda clicked=None: self.connect_to_referring(self.selectedItems())
-        )
->>>>>>> 4fa15d21
 
         self.setWindowTitle("Scale Rail(s)...")
         self.setFixedSize(500, 122)
@@ -387,7 +271,6 @@
             self._rail = other._rail.copy(deep=True)
             return
 
-<<<<<<< HEAD
         super().__init__()
 
         self._rail = Rail("((null))")
@@ -395,52 +278,15 @@
             return
         
         self._rail = other
-=======
-    @Slot(RailNodeListWidgetItem)
-    def duplicate_items(self, items: list[RailNodeListWidgetItem]) -> None:
-        super().duplicate_items(items)
-
-    @Slot(list)
-    def delete_items(self, items: list[InteractiveListWidgetItem]):
-        for item in items:
-            row = self.row(item)
-            self.itemDeleted.emit(item, row)
-            self.takeItem(row)
-        
-        for row in range(self.count()):
-            _item: RailNodeListWidgetItem = self.item(row)
-            _item.setText(self._get_node_name(row, _item.data(Qt.UserRole)))
->>>>>>> 4fa15d21
 
     def isAutoTristate(self) -> bool:
         return False
 
-<<<<<<< HEAD
     def isCheckable(self) -> bool:
         return False
 
     def isDragEnabled(self) -> bool:
         return True
-=======
-        item = QListWidgetItem()
-        item.setFlags(
-            Qt.ItemIsSelectable |
-            Qt.ItemIsDragEnabled |
-            Qt.ItemIsEnabled
-        )
-        item.setData(Qt.UserRole, node)
-
-        self.node = node
-        oldItem = self.currentItem()
-
-        self.blockSignals(True)
-        self.insertItem(index, item)
-        for row in range(self.count()):
-            _item: RailNodeListWidgetItem = self.item(row)
-            _item.setSelected(False)
-            _item.setText(self._get_node_name(row, _item.data(Qt.UserRole)))
-        self.blockSignals(False)
->>>>>>> 4fa15d21
 
     def isDropEnabled(self) -> bool:
         return True
@@ -448,7 +294,6 @@
     def isEditable(self) -> bool:
         return True
 
-<<<<<<< HEAD
     def isSelectable(self) -> bool:
         return True
 
@@ -576,239 +421,12 @@
     def data(self, role: int = Qt.UserRole + 1) -> Any:
         if role == 255:
             return super().data(role)
-=======
-    @Slot(list)
-    def connect_to_neighbors(self, items: list[RailNodeListWidgetItem]):
-        if len(items) == 0:
-            return
-
-        for item in items:
-            thisIndex = self.row(item)
-            thisNode: RailKeyFrame = item.data(Qt.UserRole)
-
-            if thisIndex == 0:
-                prevIndex = self.count() - 1
-            else:
-                prevIndex = thisIndex - 1
-
-            if thisIndex == self.count() - 1:
-                nextIndex = 0
-            else:
-                nextIndex = thisIndex + 1
-
-            prevItem: RailNodeListWidgetItem = self.item(prevIndex)
-            nextItem: RailNodeListWidgetItem = self.item(nextIndex)
-
-            prevNode: RailKeyFrame = prevItem.data(Qt.UserRole)
-            nextNode: RailKeyFrame = nextItem.data(Qt.UserRole)
-
-            thisNode.connectionCount.set_value(2)
-
-            preConnectionCount = prevNode.connectionCount.get_value()
-            if preConnectionCount < 1:
-                prevNode.connectionCount.set_value(1)
-                preConnectionCount = 1
-
-            if nextNode.connectionCount.get_value() < 1:
-                nextNode.connectionCount.set_value(1)
-
-            prevNode.connections[preConnectionCount - 1].set_value(thisIndex)
-            prevNode.set_period_from(preConnectionCount - 1, thisNode)
-            thisNode.connections[0].set_value(prevIndex)
-            thisNode.set_period_from(0, prevNode)
-            thisNode.connections[1].set_value(nextIndex)
-            thisNode.set_period_from(1, nextNode)
-            nextNode.connections[0].set_value(thisIndex)
-            nextNode.set_period_from(0, thisNode)
-
-            prevItem.setText(self._get_node_name(prevIndex, prevNode))
-            item.setText(self._get_node_name(thisIndex, thisNode))
-            nextItem.setText(self._get_node_name(nextIndex, nextNode))
-
-        self.nodeUpdated.emit(items[0])
-
-    @Slot(list)
-    def connect_to_prev(self, items: list[RailNodeListWidgetItem]):
-        if len(items) == 0:
-            return
-            
-        for item in items:
-            thisIndex = self.row(item)
-            thisNode: RailKeyFrame = item.data(Qt.UserRole)
-
-            if thisIndex == 0:
-                prevIndex = self.count() - 1
-            else:
-                prevIndex = thisIndex - 1
-
-            prevItem: RailNodeListWidgetItem = self.item(prevIndex)
-            prevNode: RailKeyFrame = prevItem.data(Qt.UserRole)
-
-            thisNode.connectionCount.set_value(1)
-            preConnectionCount = prevNode.connectionCount.get_value()
-            if preConnectionCount < 1:
-                prevNode.connectionCount.set_value(1)
-                preConnectionCount = 1
-
-            prevNode.connections[preConnectionCount - 1].set_value(thisIndex)
-            prevNode.set_period_from(preConnectionCount - 1, thisNode)
-            thisNode.connections[0].set_value(prevIndex)
-            thisNode.set_period_from(0, prevNode)
-
-            prevItem.setText(self._get_node_name(prevIndex, prevNode))
-            item.setText(self._get_node_name(thisIndex, thisNode))
-
-        self.nodeUpdated.emit(items[0])
-
-    @Slot(list)
-    def connect_to_next(self, items: list[RailNodeListWidgetItem]):
-        if len(items) == 0:
-            return
-            
-        for item in items:
-            thisIndex = self.row(item)
-            thisNode: RailKeyFrame = item.data(Qt.UserRole)
-
-            if thisIndex == self.count() - 1:
-                nextIndex = 0
-            else:
-                nextIndex = thisIndex + 1
-
-            nextItem: RailNodeListWidgetItem = self.item(nextIndex)
-            nextNode: RailKeyFrame = nextItem.data(Qt.UserRole)
-
-            thisNode.connectionCount.set_value(1)
-            if nextNode.connectionCount.get_value() < 1:
-                nextNode.connectionCount.set_value(1)
-
-            thisNode.connections[0].set_value(nextIndex)
-            thisNode.set_period_from(0, nextNode)
-            nextNode.connections[0].set_value(thisIndex)
-            nextNode.set_period_from(0, thisNode)
-
-            item.setText(self._get_node_name(thisIndex, thisNode))
-            nextItem.setText(self._get_node_name(nextIndex, nextNode))
-
-        self.nodeUpdated.emit(items[0])
-
-    @Slot(list)
-    def connect_to_referring(self, items: list[RailNodeListWidgetItem]):
-        if len(items) == 0:
-            return
-            
-        for item in items:
-            thisIndex = self.row(item)
-            thisNode: RailKeyFrame = item.data(Qt.UserRole)
-
-            existingConnections = []
-            for i in range(thisNode.connectionCount.get_value()):
-                existingConnections.append(thisNode.connections[i].get_value())
-
-            connectionIndex = thisNode.connectionCount.get_value()
-            for row in range(self.count()):
-                if connectionIndex > 7:
-                    break
-
-                if row == thisIndex or row in existingConnections:
-                    continue
-
-                otherItem: RailNodeListWidgetItem = self.item(row)
-                otherNode: RailKeyFrame = otherItem.data(Qt.UserRole)
-                for i in range(otherNode.connectionCount.get_value()):
-                    connection = otherNode.connections[i].get_value()
-                    if connection == thisIndex:
-                        thisNode.connections[connectionIndex].set_value(row)
-                        thisNode.set_period_from(connectionIndex, otherNode)
-                        thisNode.connectionCount.set_value(connectionIndex + 1)
-                        connectionIndex += 1
-
-            item.setText(self._get_node_name(thisIndex, thisNode))
-
-        self.nodeUpdated.emit(items[0])
->>>>>>> 4fa15d21
 
         connections = []
         for x in range(self._node.connectionCount.get_value()):
             connections.append(self._node.connections[x].get_value())
 
-<<<<<<< HEAD
         rail = self._node.get_rail()
-=======
-    @Slot()
-    def _update_node_names(self):
-        for row in range(self.count()):
-            item = self.item(row)
-            name = self._get_node_name(row, item.data(Qt.UserRole))
-            item.setText(name)
-
-    @Slot(QModelIndex, int, int)
-    def _update_dropped_items(self, parentIdx: QModelIndex, first: int, last: int):
-        self._first = first
-        self._last = last
-
-    @Slot(Qt.DropActions)
-    def startDrag(self, actions: Qt.DropActions):
-        super().startDrag(actions)
-
-
-    @Slot(QDragEnterEvent)
-    def dragEnterEvent(self, event: QDragEnterEvent) -> None:
-        mimedata = event.mimeData()
-        if not mimedata.hasFormat(RailNodeListModel.MimeType):
-            event.ignore()
-            return
-
-        if event.source() == self:
-            event.setDropAction(Qt.MoveAction)
-        elif event.source() is None:
-            event.setDropAction(Qt.CopyAction)
-        else:
-            event.ignore()
-            return
-
-        super().dragEnterEvent(event)
-
-    @Slot(QDragMoveEvent)
-    def dragMoveEvent(self, event: QDragMoveEvent) -> None:
-        mimedata = event.mimeData()
-        if not mimedata.hasFormat(RailNodeListModel.MimeType):
-            event.ignore()
-            return
-
-        if event.source() == self:
-            event.setDropAction(Qt.MoveAction)
-        elif event.source() is None:
-            event.setDropAction(Qt.CopyAction)
-        else:
-            event.ignore()
-            return
-
-        super().dragMoveEvent(event)
-
-    @Slot(QDropEvent)
-    def dropEvent(self, event: QDropEvent) -> None:
-        mimedata = event.mimeData()
-        if not mimedata.hasFormat(RailNodeListModel.MimeType):
-            event.ignore()
-            return
-
-        if event.source() == self:
-            event.setDropAction(Qt.MoveAction)
-        elif event.source() is None:
-            event.setDropAction(Qt.CopyAction)
-        else:
-            event.ignore()
-            return
-            
-        super().dropEvent(event)
-        self.clearSelection()
-        self.setCurrentItem(self.item(self._first))
-        for row in range(self._first, self._last + 1):
-            item = self.item(row)
-            item.setSelected(True)
-            self.itemCreated.emit(item, row)
-            self.nodeCreated.emit(item)
->>>>>>> 4fa15d21
 
         railName = "Rail"
         if rail:
@@ -843,7 +461,6 @@
 class RailListModel(QStandardItemModel):
     def __init__(self, parent: Optional[QObject] = None) -> None:
         super().__init__(parent)
-<<<<<<< HEAD
         self.setItemPrototype(RailItem())
 
     def supportedDragActions(self) -> Qt.DropActions:
@@ -851,23 +468,6 @@
 
     def supportedDropActions(self) -> Qt.DropActions:
         return Qt.CopyAction | Qt.MoveAction
-=======
-        self.setModel(RailListModel())
-
-        self.setAcceptDrops(False)
-        self.setDragDropMode(InteractiveListWidget.DragDropMode.InternalMove)
-        # self.setDefaultDropAction(Qt.MoveAction)
-
-    @Slot(QListWidgetItem)
-    def rename_item(self, item: QListWidgetItem) -> None:
-        name = super().rename_item(item)
-        item.data(Qt.UserRole).name = name
-
-    @Slot(QListWidgetItem)
-    def duplicate_items(self, items: List[QListWidgetItem]) -> None:
-        nitem = super().duplicate_items(items)
-        nitem.data(Qt.UserRole).name = nitem.text()
->>>>>>> 4fa15d21
 
     def headerData(self, section: int, orientation: Qt.Orientation, role: int = Qt.UserRole + 1) -> Any:
         if section == 0:
@@ -956,7 +556,6 @@
             if itemText.startswith(ogName):
                 possibleNames.append(itemText)
 
-<<<<<<< HEAD
         i = 0
         while True:
             if i >= len(possibleNames):
@@ -971,18 +570,6 @@
             else:
                 i += 1
         return name
-=======
-        nodeList = RailNodeListWidget()
-        nodeList.currentItemChanged.connect(
-            self.__populate_node_properties_view)
-        nodeList.currentItemChanged.connect(self.__populate_data_view)
-        nodeList.itemCreated.connect(self.push_node_to_rail)
-        nodeList.itemDeleted.connect(self.remove_node_from_rail)
-        nodeList.nodeUpdated.connect(self.__populate_node_properties_view)
-        nodeList.nodeUpdated.connect(self.__populate_data_view)
-        nodeList.model().rowsMoved.connect(lambda: self.__update_node_properties_name(self.nodeList.currentItem()))
-        self.nodeList = nodeList
->>>>>>> 4fa15d21
 
 
 class RailNodeListModel(QStandardItemModel):
@@ -993,7 +580,6 @@
     def supportedDragActions(self) -> Qt.DropActions:
         return Qt.CopyAction | Qt.MoveAction
 
-<<<<<<< HEAD
     def supportedDropActions(self) -> Qt.DropActions:
         return Qt.CopyAction | Qt.MoveAction
 
@@ -1001,47 +587,6 @@
         if section == 0:
             return "Rail Nodes"
         return None
-=======
-        self._rail: Optional[Rail] = None
-        self._railItem: Optional[QListWidgetItem] = None
-        self._railNode: Optional[RailKeyFrame] = None
-        self._railNodeItem: Optional[RailNodeListWidgetItem] = None
-
-    def populate(self, scene: Optional[SMSScene], *args: VariadicArgs, **kwargs: VariadicKwargs) -> None:
-        self.railList.blockSignals(True)
-        self.nodeList.blockSignals(True)
-        self.railList.clear()
-        self.nodeList.clear()
-        if scene is not None:
-            for rail in scene.iter_rails():
-                item = QListWidgetItem(rail.name)
-                item.setData(Qt.UserRole, rail)
-                self.railList.addItem(item)
-            if self.railList.count() > 0:
-                self.railList.setCurrentRow(0)
-                citem = self.railList.currentItem()
-                if citem is not None:
-                    self.__populate_nodelist(citem)
-                self._railItem = self.railList.currentItem()
-                self._rail = self._railItem.data(Qt.UserRole)
-        self.railList.blockSignals(False)
-        self.nodeList.blockSignals(False)
-
-    def __populate_nodelist(self, item: QListWidgetItem) -> None:
-        self.nodeList.blockSignals(True)
-        self.nodeList.clear()
-
-        rail: Rail = item.data(Qt.UserRole)
-        for i, node in enumerate(rail.iter_frames()):
-            item = QListWidgetItem(self.nodeList._get_node_name(i, node))
-            item.setFlags(
-                Qt.ItemIsSelectable |
-                Qt.ItemIsDragEnabled |
-                Qt.ItemIsEnabled
-            )
-            item.setData(Qt.UserRole, node)
-            self.nodeList.addItem(item)
->>>>>>> 4fa15d21
 
     def itemData(self, index: Union[QModelIndex, QPersistentModelIndex]) -> dict[int, Any]:
         roles = {}
@@ -1051,23 +596,11 @@
                 roles[i] = variant
         return roles
 
-<<<<<<< HEAD
     def mimeTypes(self) -> list[str]:
         return ["application/x-railnodedatalist"]
 
     def dropMimeData(self, data: QMimeData, action: Qt.DropAction, row: int, column: int, parent: Union[QModelIndex, QPersistentModelIndex]) -> bool:
         mimeType = self.mimeTypes()[0]
-=======
-    @Slot(QListWidgetItem)
-    def __populate_rail_properties_view(self, item: QListWidgetItem) -> None:
-        from juniors_toolbox.gui.tabs import TabWidgetManager
-        propertiesTab = TabWidgetManager.get_tab(SelectedPropertiesWidget)
-        if propertiesTab is None or item is None:
-            return
-
-        self._rail = item.data(Qt.UserRole)
-        self._railItem = item
->>>>>>> 4fa15d21
 
         encodedData = data.data(mimeType)
         stream = QDataStream(
@@ -1347,12 +880,7 @@
         if propertiesTab is None or not selected.isValid():
             return
 
-<<<<<<< HEAD
         railNode = self.get_rail_node(selected.row())
-=======
-        self._railNode: RailKeyFrame = item.data(Qt.UserRole)
-        self._railNodeItem = item
->>>>>>> 4fa15d21
 
         position = S16Vector3Property(
             "Position",
@@ -1441,11 +969,7 @@
 
         propertiesTab.populate(
             None,
-<<<<<<< HEAD
             title=f"Node {selected.row()} Properties",
-=======
-            title=f"Node {self.nodeList.row(item)} Properties",
->>>>>>> 4fa15d21
             properties=[
                 position,
                 flags,
@@ -1842,15 +1366,9 @@
 
     @Slot()
     def new_rail(self):
-<<<<<<< HEAD
         model = self.railList.model()
         row = model.rowCount()
 
-=======
-        name = self.railList._resolve_name("rail")
-        item = QListWidgetItem(name)
-        item.setData(Qt.UserRole, Rail(name))
->>>>>>> 4fa15d21
         self.railList.blockSignals(True)
         self.railList.set_rail(
             row,
@@ -1878,7 +1396,6 @@
         self.railList.duplicate_indexes(indexes)
 
     @Slot()
-<<<<<<< HEAD
     def new_node(self):
         node = RailNode()
         row = self.nodeList.model().rowCount()
@@ -1918,81 +1435,4 @@
         rail._nodes = []
         for i in range(self.nodeList.model().rowCount()):
             node = self.nodeList.get_rail_node(i)
-            rail.insert_node(i, node)
-=======
-    def new_node(self, index: int):
-        self.nodeList.create_node(index)
-        if self._rail is None:
-            return
-        item = self.nodeList.item(index)
-        self.push_node_to_rail(item)
-
-    @Slot()
-    def remove_selected_node(self):
-        self.remove_node_from_rail(
-            self.nodeList.takeItem(self.nodeList.currentRow())
-        )
-
-    @Slot(RailNodeListWidgetItem)
-    def remove_node_from_rail(self, item: RailNodeListWidgetItem):
-        if self._rail is None:
-            return
-        self._rail.remove_frame(item.data(Qt.UserRole))
-
-    @Slot()
-    def copy_selected_node(self):
-        self.nodeList.duplicate_items([self.nodeList.currentItem()])
-
-    @Slot()
-    def push_node_to_rail(self, item: RailNodeListWidgetItem):
-        if self._rail is None:
-            return
-        self._rail.insert_frame(self.nodeList.row(item), item.data(Qt.UserRole))
-
-    @Slot(InteractiveListWidgetItem)
-    def __populate_data_view(self, item: RailNodeListWidgetItem | QListWidgetItem):
-        from juniors_toolbox.gui.tabs import TabWidgetManager
-        dataEditorTab = TabWidgetManager.get_tab(DataEditorWidget)
-        if dataEditorTab is None or item is None:
-            return
-        obj: A_Serializable
-        if isinstance(item, RailNodeListWidgetItem):
-            obj = item.data(Qt.UserRole)
-        else:
-            obj = item.data(Qt.UserRole)
-        dataEditorTab.populate(None, serializable=obj)
-
-    def __update_connection_count(self, item: RailNodeListWidgetItem, count: int):
-        self._railNode.connectionCount.set_value(count)
-        item.setText(self.nodeList._get_node_name(
-            self.nodeList.indexFromItem(item).row(), item.data(Qt.UserRole)))
-        self.__populate_data_view(item)
-
-    def __update_connection(self, item: RailNodeListWidgetItem, index: int, connection: int):
-        frame = item.data(Qt.UserRole)
-        frame.connections[index].set_value(connection)
-        frame.set_period_from(index, self.nodeList.item(connection).node)
-        item.setText(self.nodeList._get_node_name(
-            self.nodeList.indexFromItem(item).row(), item.data(Qt.UserRole)))
-        self.__populate_data_view(item)
-
-    def __set_position(self, value: list):
-        self._railNode.posX.set_value(value[0])
-        self._railNode.posY.set_value(value[1])
-        self._railNode.posZ.set_value(value[2])
-
-    def __set_rail_spline(self, isSpline: bool):
-        if self._rail is None or self._railItem is None:
-            return
-
-        name = self._rail.name.lstrip("S_")
-        if isSpline:
-            name = f"S_{name}"
-        self._rail.name = name
-        self._railItem.setText(name)
-
-        from juniors_toolbox.gui.tabs import TabWidgetManager
-        propertiesTab = TabWidgetManager.get_tab(SelectedPropertiesWidget)
-        if propertiesTab is not None:
-            propertiesTab.setWindowTitle(f"{self._rail.name} Properties")
->>>>>>> 4fa15d21
+            rail.insert_node(i, node)