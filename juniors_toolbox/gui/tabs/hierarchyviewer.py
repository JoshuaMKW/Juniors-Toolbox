from io import BytesIO
import time
from abc import ABC
from dataclasses import dataclass
from multiprocessing.dummy import Value
from os import walk
from pathlib import Path
from queue import LifoQueue
from threading import Event
from types import LambdaType
from typing import Any, Callable, Dict, Iterable, List, Optional, Tuple, Union

from juniors_toolbox.gui import ToolboxManager
from juniors_toolbox.gui.tabs.dataeditor import DataEditorWidget
from juniors_toolbox.gui.tabs.propertyviewer import SelectedPropertiesWidget
from juniors_toolbox.gui.templates import ToolboxTemplates
from juniors_toolbox.gui.widgets.dockinterface import A_DockingInterface
from juniors_toolbox.gui.widgets.interactivestructs import (
    InteractiveTreeWidget, InteractiveTreeWidgetItem)
from juniors_toolbox.gui.widgets.property import (A_ValueProperty,
                                                  ArrayProperty, ByteProperty,
                                                  PropertyFactory,
                                                  StructProperty)
from juniors_toolbox.objects.object import A_SceneObject, GroupObject, MapObject
from juniors_toolbox.objects.value import (A_Member, MemberEnum, QualifiedName,
                                           ValueType)
from juniors_toolbox.scene import SMSScene
from juniors_toolbox.utils import VariadicArgs, VariadicKwargs, jdrama
from PySide6.QtCore import (QObject, QPoint, QRunnable, Qt, QThread, QModelIndex,
                            QThreadPool, QTimer, Signal, Slot)
from PySide6.QtGui import (QAction, QColor, QDragEnterEvent, QDragLeaveEvent, QStandardItemModel, QStandardItem,
                           QDragMoveEvent, QDropEvent, QFont, QKeyEvent,
                           QUndoCommand, QUndoStack)
from PySide6.QtWidgets import (QComboBox, QDialog, QFormLayout, QFrame, QCompleter,
                               QGridLayout, QLabel, QLineEdit, QListWidget, QListView,
                               QListWidgetItem, QMenu, QPushButton,
                               QScrollArea, QTreeWidget, QTreeWidgetItem,
                               QWidget)


class StringListProperty(StructProperty):
    def construct(self) -> None:
        super().construct()
        self._frameLayout._content_layout.setSpacing(0)
        self._frameLayout._content_layout.setContentsMargins(10, 0, 0, 0)

    def add_property(self, prop: A_ValueProperty):
        self._frameLayout.addWidget(prop)


class NameRefListWidgetItem(QListWidgetItem):
    def __init__(self, text: str, type: int = 0, subKind: str = "Default"):
        super().__init__(text, type)
        self.subKind = subKind


class NameRefSelectionDialog(QDialog):
    def __init__(self, isGroup: bool, parent: Optional[QWidget] = None) -> None:
        super().__init__(parent)
        self.setWindowTitle("Create Map Object...")
        self.setFixedSize(400, 500)
        self._isGroup = isGroup

        self.mainLayout = QGridLayout()
        self.nameRefListWidget = QListView()
        self.nameRefListWidget.setVerticalScrollBarPolicy(Qt.ScrollBarAsNeeded)
        self.nameRefListWidget.setHorizontalScrollBarPolicy(Qt.ScrollBarAsNeeded)
        self.nameRefListWidget.clicked.connect(self.nameref_clicked)
        self.nameRefListWidget.doubleClicked.connect(self.nameref_double_clicked)
        self.mainLayout.addWidget(self.nameRefListWidget, 0, 0, 1, 1)

        self.searchLayout = QGridLayout()
        self.searchBar = QLineEdit()
        self.completer = QCompleter()
        self.completer.setCaseSensitivity(Qt.CaseInsensitive)
        self.searchBar.setCompleter(self.completer)
        self.searchBar.setPlaceholderText(" *Search here*")
        self.searchBar.textChanged.connect(self.check_nameref_exists)
        self.selectButton = QPushButton("Select")
        self.selectButton.setMinimumSize(60, 30)
        self.selectButton.setEnabled(False)
        self.selectButton.clicked.connect(self.accept)
        self.cancelButton = QPushButton("Cancel")
        self.cancelButton.setMinimumSize(60, 30)
        self.cancelButton.clicked.connect(self.reject)
        self.searchLayout.addWidget(self.searchBar, 0, 0, 1, 3)
        self.searchLayout.addWidget(self.selectButton, 1, 1, 1, 1)
        self.searchLayout.addWidget(self.cancelButton, 1, 2, 1, 1)
        self.searchLayout.setColumnStretch(0, 1)
        self.searchLayout.setColumnStretch(1, 0)
        self.searchLayout.setColumnStretch(2, 0)
        self.mainLayout.addLayout(self.searchLayout, 1, 0, 1, 1)

        self.setLayout(self.mainLayout)
        self.populate()

    def populate(self):
        model = QStandardItemModel()
        manager = ToolboxTemplates.get_instance()
        for template in manager.iter_templates():
            keycode = jdrama.get_key_code(template.get_name())
            isGroupCode = keycode in A_SceneObject._KNOWN_GROUP_HASHES
            if self._isGroup and not isGroupCode:
                continue
            elif not self._isGroup and isGroupCode:
                continue
            for name, info in template.iter_wizards():
                item = QStandardItem(f"{template.get_name()} [{name}]")
                model.appendRow(item)
        self.nameRefListWidget.setModel(model)
        self.completer.setModel(model)

    def get_nameref(self) -> jdrama.NameRef:
        text = self.searchBar.text()
        lpos = text.find("[")
        return jdrama.NameRef(text[:lpos].strip())

    def get_subkind(self) -> str:
        text = self.searchBar.text()
        lpos = text.find("[")
        rpos = text.find("]")
        return text[lpos+1:rpos]

    @Slot(QModelIndex)
    def nameref_clicked(self, index: QModelIndex):
        self.searchBar.blockSignals(True)
        self.searchBar.setText(index.data(Qt.DisplayRole))
        self.searchBar.selectAll()
        self.searchBar.blockSignals(False)
        self.selectButton.setEnabled(True)

    @Slot(QModelIndex)
    def nameref_double_clicked(self, index: QModelIndex):
        self.searchBar.blockSignals(True)
        self.searchBar.setText(index.data(Qt.DisplayRole))
        self.searchBar.selectAll()
        self.searchBar.blockSignals(False)
        self.selectButton.setEnabled(True)
        self.accept()

    @Slot(str)
    def check_nameref_exists(self, text: str):
        model = self.nameRefListWidget.model()
        for row in range(model.rowCount()):
            index = model.index(row, 0)
            if text == index.data(Qt.DisplayRole):
                self.selectButton.setEnabled(True)
                return
        self.selectButton.setEnabled(False)


class NameRefHierarchyTreeWidgetItem(InteractiveTreeWidgetItem):
    def __init__(self, obj: A_SceneObject, item: Union[InteractiveTreeWidgetItem, str], type: int = 0):
        super().__init__(item, type)
        self.object = obj
        flags = self.flags()
        if obj.is_group():
            flags |= Qt.ItemIsDropEnabled
        self.setFlags(flags)
        self.setText(0, obj.get_explicit_name())

    def copy(self, *, deep: bool = False) -> "NameRefHierarchyTreeWidgetItem":
        item: "NameRefHierarchyTreeWidgetItem" = super().copy(deep=deep)
        item.object = self.object.copy(deep=deep)
        return item


class NameRefHierarchyTreeWidget(InteractiveTreeWidget):
    def __init__(self, parent: Optional[QWidget] = None) -> None:
        super().__init__(parent)
        self.setEditTriggers(self.NoEditTriggers)

    def get_context_menu(self, point: QPoint) -> Optional[QMenu]:
        # Infos about the node selected.
        item: Optional[NameRefHierarchyTreeWidgetItem] = self.itemAt(point)
        if item is None:
            return None

        # We build the menu.
        menu = QMenu(self)

        if item.parent() is None:
            ...
            return menu

        if item.object.is_group():
            newObjectAction = QAction("New Object", self)
            newObjectAction.triggered.connect(
                lambda clicked=None: self.pick_new_object(item)
            )
            newGroupAction = QAction("New Group", self)
            newGroupAction.triggered.connect(
                lambda clicked=None: self.pick_new_group(item)
            )
        duplicateAction = QAction("Duplicate", self)
        duplicateAction.triggered.connect(
            lambda clicked=None: self.duplicate_items(self.selectedItems())
        )
        deleteAction = QAction("Delete", self)
        deleteAction.triggered.connect(
            lambda clicked=None: self.delete_items(self.selectedItems())
        )

        if item.object.is_group():
            menu.addAction(newObjectAction)
            menu.addAction(newGroupAction)
            menu.addSeparator()
        menu.addAction(duplicateAction)
        menu.addSeparator()
        menu.addAction(deleteAction)

        return menu

    def editItem(self, item: QTreeWidgetItem, column: int = 0, new: bool = False) -> None:
        return

    @Slot(list)
    def duplicate_items(self, items: List[NameRefHierarchyTreeWidgetItem]) -> List[NameRefHierarchyTreeWidgetItem]:
        """
        Returns the new item
        """
        newItems = []
        for item in items:
            newItem = item.copy(deep=True)
            parent = item.parent()
            parent.insertChild(parent.indexOfChild(item) + 1, newItem)
            newItems.append(newItem)
        return newItems

    @Slot(NameRefHierarchyTreeWidgetItem)
    def pick_new_object(self, item: NameRefHierarchyTreeWidgetItem):
        dialog = NameRefSelectionDialog(False, self)
        if dialog.exec() == QDialog.Rejected:
            return

        nameref, subkind = dialog.get_nameref(), dialog.get_subkind()

        obj = MapObject(nameref.get_ref(), subkind)
        newItem = NameRefHierarchyTreeWidgetItem(obj, obj.get_explicit_name())

        item.addChild(newItem)
        item.setSelected(False)
        newItem.setSelected(True)
        self.itemClicked.emit(newItem, 0)
        item.object.add_to_group(obj)

    @Slot(NameRefHierarchyTreeWidgetItem)
    def pick_new_group(self, item: NameRefHierarchyTreeWidgetItem):
        dialog = NameRefSelectionDialog(True, self)
        if dialog.exec() == QDialog.Rejected:
            return

        nameref, subkind = dialog.get_nameref(), dialog.get_subkind()

        obj = GroupObject(nameref.get_ref(), subkind)
        grouped = obj.create_member(
            index=int(hash(nameref) in {15406, 9858}),
            qualifiedName=QualifiedName("Grouped"),
            value=0,
            type=ValueType.U32,
            strict=True,
        )
        if grouped is not None:
            grouped._readOnly = True
        newItem = NameRefHierarchyTreeWidgetItem(obj, obj.get_explicit_name())

        item.addChild(newItem)
        item.setSelected(False)
        newItem.setSelected(True)
        self.itemClicked.emit(newItem, 0)
        item.object.add_to_group(obj)

class NameRefHierarchyWidget(A_DockingInterface):
    class UndoCommand(QUndoCommand):
        def __init__(self, target: "NameRefHierarchyWidget"):
            super().__init__("Cmd")
            self.prevparent = None
            self.prevgblindex = None
            self.previndex = None
            self.dropevent = None
            self.target = target
            self.droppeditem = target.draggedItem
            self.droppedExpanded = self.droppeditem.isExpanded()

            self.__initialized = False

        def set_prev(self, prev: "NameRefHierarchyWidget"):
            self.prevgblindex = prev.treeWidget.currentIndex()
            self.prevparent = prev.treeWidget.currentItem().parent()
            self.previndex = self.prevparent.indexOfChild(
                prev.treeWidget.currentItem())

        def set_current(self, cur: "NameRefHierarchyWidget", event: QDropEvent):
            self.dropevent = QDropEvent(
                event.pos(),
                event.possibleActions(),
                event.mimeData(),
                event.mouseButtons(),
                event.keyboardModifiers(),
                event.type()
            )

        def redo(self):
            if not self.__initialized:
                QTreeWidget.dropEvent(self.target, self.dropevent)
                self.target.treeWidget.setCurrentItem(self.droppeditem)
                self.curgblindex = self.target.treeWidget.currentIndex()
                self.curparent = self.target.treeWidget.currentItem().parent()
                self.curindex = self.curparent.indexOfChild(
                    self.target.treeWidget.currentItem())
                self.__initialized = True
            else:
                self.prevparent.removeChild(self.droppeditem)
                self.curparent.insertChild(self.curindex, self.droppeditem)
                self.target.treeWidget.setCurrentIndex(self.curgblindex)

        def undo(self):
            item = self.curparent.child(self.curindex)
            item.setExpanded(self.droppedExpanded)
            self.curparent.removeChild(item)
            self.prevparent.insertChild(self.previndex, item)
            self.target.treeWidget.setCurrentIndex(self.prevgblindex)

    class _PropertyCreator(QRunnable):
        def __init__(self, member: A_Member, parentLayout: QGridLayout, row: int, propertyMap: dict[QualifiedName, A_ValueProperty]) -> None:
            super().__init__()
            self._member = member
            self._propertyMap = propertyMap
            self._parentLayout = parentLayout
            self._row = row

        def run(self) -> None:
            prop = self.__create_property(self._member, self._propertyMap)
            self._parentLayout.addWidget(prop, self._row, 0, 1, 1)

        def __create_property(self, member: A_Member, propertiesMap: dict[QualifiedName, A_ValueProperty]) -> A_ValueProperty:
            enumInfo = {}
            if isinstance(member, MemberEnum):
                enumInfo = member.get_enum_info()

            prop = PropertyFactory.create_property(
                name=member.get_formatted_name(),
                valueType=member.get_type(),
                value=member.get_value(),
                readOnly=member.is_read_only(),
                enumInfo=enumInfo
            )
            prop.valueChanged.connect(lambda _p, _v: member.set_value(_v))
            if member.is_struct():
                for child in member.get_children(includeArrays=False):
                    arrayRef: int | A_Member
                    arrayProp: Optional[ArrayProperty] = None
                    if isinstance(child._arraySize, A_Member):
                        arrayRef = propertiesMap[child._arraySize.get_qualified_name(
                        )]
                        arrayProp = ArrayProperty(
                            name=child.get_formatted_name(),
                            readOnly=False,
                            sizeRef=arrayRef
                        )
                        arrayProp.sizeChanged.connect(
                            lambda prop, size: self.__set_array_instance(child, prop, size))
                        prop.add_property(arrayProp)
                    else:
                        arrayRef = child._arraySize

                    for i in range(child.get_array_size()):
                        _arrayChild = child[i]
                        _childProp = self.__create_property(
                            _arrayChild, propertiesMap)
                        if arrayProp is not None:
                            arrayProp.add_property(_childProp)
                        else:
                            prop.add_property(_childProp)
                        propertiesMap[_childProp.get_qualified_name()
                                      ] = _childProp
            return prop

    OBJECT_NODE_NAME = "Objects (scene.bin)"
    TABLE_NODE_NAME = "Tables (tables.bin)"

    def __init__(self, title: str = "", parent: Optional[QWidget] = None):
        super().__init__(title, parent)

        self.treeWidget = NameRefHierarchyTreeWidget()

        self.treeWidget.setContextMenuPolicy(Qt.CustomContextMenu)
        self.treeWidget.setAlternatingRowColors(False)
        self.treeWidget.setRootIsDecorated(True)
        self.treeWidget.setAcceptDrops(True)
        self.treeWidget.setDragEnabled(True)
        self.treeWidget.setDragDropMode(QTreeWidget.InternalMove)
        self.treeWidget.setDefaultDropAction(Qt.MoveAction)
        self.treeWidget.setHeaderHidden(True)
        self.treeWidget.setMinimumSize(300, 80)
<<<<<<< HEAD
        self.treeWidget.itemClicked.connect(
            self._populate_properties_view
=======
        self.treeWidget.currentItemChanged.connect(
            self.__populate_properties_view
>>>>>>> 4fa15d21
        )
        self.treeWidget.currentItemChanged.connect(
            self.__populate_data_view
        )

        self.setWidget(self.treeWidget)

        self.undoStack = QUndoStack(self)
        self.undoStack.setUndoLimit(32)

        self.__selectedObject: Optional[A_SceneObject] = None

    def populate(self, scene: Optional[SMSScene], *args: VariadicArgs, **kwargs: VariadicKwargs) -> None:
        def inner_populate(obj: A_SceneObject, parentNode: NameRefHierarchyTreeWidgetItem, column: int):
            for g in obj.iter_grouped_children():
                childNode = NameRefHierarchyTreeWidgetItem(
                    g, g.get_explicit_name())
                parentNode.addChild(childNode)
                if g.is_group():
                    inner_populate(g, childNode, column)

        self.treeWidget.clear()
        if scene is None:
            return

        headerFont = QFont()
        headerFont.setBold(True)

        objectsNode = QTreeWidgetItem()
        objectsNode.setText(0, self.OBJECT_NODE_NAME)
        objectsNode.setFont(0, headerFont)
        objectsNode.setFlags(Qt.ItemIsSelectable |
                             Qt.ItemIsEnabled | Qt.ItemIsDropEnabled)
        for obj in scene.iter_objects():
            node = NameRefHierarchyTreeWidgetItem(obj, obj.get_explicit_name())
            # node.setText(0, obj.get_explicit_name())
            node.setBackground(0, QColor(255, 255, 0, 128))
            objectsNode.addChild(node)
            if obj.is_group():
                inner_populate(obj, node, 0)
        self.treeWidget.addTopLevelItem(objectsNode)

        tablesNode = QTreeWidgetItem()
        tablesNode.setText(0, self.TABLE_NODE_NAME)
        tablesNode.setFont(0, headerFont)
        tablesNode.setFlags(Qt.ItemIsSelectable |
                            Qt.ItemIsEnabled | Qt.ItemIsDropEnabled)
        for table in scene.iter_tables():
            node = NameRefHierarchyTreeWidgetItem(
                table, table.get_explicit_name())
            tablesNode.addChild(node)
            if table.is_group():
                inner_populate(table, node, 0)
        self.treeWidget.addTopLevelItem(tablesNode)

        # self.expandAll()

    @Slot(NameRefHierarchyTreeWidgetItem)
    def _populate_properties_view(self, item: NameRefHierarchyTreeWidgetItem) -> None:
        from juniors_toolbox.gui.tabs import TabWidgetManager
        propertiesTab = TabWidgetManager.get_tab(SelectedPropertiesWidget)
        if propertiesTab is None or item is None:
            return

        manager = ToolboxManager.get_instance()
        scene = manager.get_scene()
        if scene is None:
            propertiesTab.reset()
            return

        if item.parent() is None:
            metadataProperties = []
            if item.text(0) == self.OBJECT_NODE_NAME:
                title = "Object Hierarchy Properties"
                metadataProperties.append(
                    PropertyFactory.create_property(
                        name="Object Count",
                        valueType=ValueType.COMMENT,
                        value=f"=  {scene.get_object_count()}",
                        readOnly=True
                    )
                )
                metadataProperties.append(
                    PropertyFactory.create_property(
                        name="Object Data Size",
                        valueType=ValueType.COMMENT,
                        value=f"=  0x{sum([obj.get_data_size() for obj in scene.iter_objects()]):X}",
                        readOnly=True
                    )
                )
                uniqueObjList = StringListProperty(
                    name="Unique Objects",
                    readOnly=False
                )
                for uniqueRef in scene.get_unique_object_refs(alphanumeric=True):
                    uniqueObjList.add_property(
                        PropertyFactory.create_property(
                            name=uniqueRef,
                            valueType=ValueType.COMMENT,
                            value=uniqueRef,
                            readOnly=True
                        )
                    )
                metadataProperties.append(uniqueObjList)
            else:
                title = "Table Hierarchy Properties"
                metadataProperties.append(
                    PropertyFactory.create_property(
                        name="Table Count",
                        valueType=ValueType.COMMENT,
                        value=f"=  {scene.get_table_count()}",
                        readOnly=True
                    )
                )
                uniqueTableList = StringListProperty(
                    name="Unique Objects",
                    readOnly=False
                )
                metadataProperties.append(
                    PropertyFactory.create_property(
                        name="Table Data Size",
                        valueType=ValueType.COMMENT,
                        value=f"=  0x{sum([obj.get_data_size() for obj in scene.iter_tables()]):X}",
                        readOnly=True
                    )
                )
                for uniqueRef in scene.get_unique_table_refs(alphanumeric=True):
                    uniqueTableList.add_property(
                        PropertyFactory.create_property(
                            name=uniqueRef,
                            valueType=ValueType.COMMENT,
                            value=uniqueRef,
                            readOnly=True
                        )
                    )
                metadataProperties.append(uniqueTableList)
            propertiesTab.populate(
                scene, properties=metadataProperties, title=title)
            return

        sceneObj = item.object
        self.__selectedObject = sceneObj
        self.__selectedObjectSize = sceneObj.get_simple_data_size()

        properties: List[A_ValueProperty] = []
        propertiesMap: dict[QualifiedName, A_ValueProperty] = {}
        for member in sceneObj.get_members(includeArrays=False):
            arrayRef: int | A_Member
            arrayProp: Optional[ArrayProperty] = None
            if isinstance(member._arraySize, A_Member):
                arrayRef = propertiesMap[member._arraySize.get_qualified_name(
                )]
                arrayProp = ArrayProperty(
                    name=member.get_formatted_name(),
                    readOnly=False,
                    sizeRef=arrayRef
                )
                arrayProp.sizeChanged.connect(self.__set_array_instance)
                properties.append(arrayProp)
            elif not member.is_defined_array():
                arraySizeProp = ByteProperty(
                    member.get_concrete_name() + "Count",
                    readOnly=False,
                    value=len(member._arrayInstances),
                    signed=False
                )
                properties.append(arraySizeProp)
                arrayProp = ArrayProperty(
                    name=member.get_formatted_name(),
                    readOnly=False,
                    sizeRef=arraySizeProp
                )
                arrayProp.sizeChanged.connect(
                    lambda prop, size: self.__set_array_instance(prop, size))
                properties.append(arrayProp)
            else:
                arrayRef = member._arraySize

            arraySize = member.get_array_size() if member.is_defined_array() else len(
                member._arrayInstances)
            for i in range(arraySize):
                child = member[i]
                childProp = self.__create_property(child, propertiesMap)
                if arrayProp is not None:
                    arrayProp.add_property(childProp)
                else:
                    properties.append(childProp)
                propertiesMap[childProp.get_qualified_name()] = childProp

        manager = ToolboxManager.get_instance()
        propertiesTab.populate(
            scene,
            properties=properties,
            title=f"{sceneObj.get_explicit_name()} Properties"
        )

    @Slot(NameRefHierarchyTreeWidgetItem)
    def __populate_data_view(self, item: NameRefHierarchyTreeWidgetItem):
        from juniors_toolbox.gui.tabs import TabWidgetManager
        dataEditorTab = TabWidgetManager.get_tab(DataEditorWidget)
        if dataEditorTab is None or item is None:
            return
        if item.parent() is None:
            obj = item.child(0).object
        else:
            obj = item.object
        dataEditorTab.populate(None, serializable=obj)

    def startDrag(self, supportedActions: Qt.DropActions):
        self.draggedItem = self.treeWidget.currentItem()
        super().startDrag(supportedActions)

    def dragEnterEvent(self, event: QDragEnterEvent):
        super().dragEnterEvent(event)

    def dragMoveEvent(self, event: QDragMoveEvent):
        item = self.itemAt(event.pos())
        if self.draggedItem is None or item is None:
            event.ignore()
            return

        for i in range(self.topLevelItemCount()):
            tItem = self.topLevelItem(i)
            if self.draggedItem == tItem:
                event.ignore()
                return

        super().dragMoveEvent(event)

    def dropEvent(self, event: QDropEvent):
        command = NameRefHierarchyWidget.UndoCommand(self)
        command.set_prev(self)
        command.set_current(self, event)
        self.undoStack.push(command)

    def keyPressEvent(self, event: QKeyEvent):
        if not (event.modifiers() & Qt.CTRL):
            return

        if event.key() == Qt.Key_Y:
            self.undoStack.redo()
        elif event.key() == Qt.Key_Z:
            self.undoStack.undo() 

    def __set_array_instance(self, prop: ArrayProperty, size: int):
        # TODO: Somehow speed this up, or simply show a waiting dialog?
        if self.__selectedObject is None:
            raise RuntimeError("Object missing for array resize")
        member = self.__selectedObject.get_member(prop.get_qualified_name())
        if member is None:
            raise RuntimeError("Member missing for array resize")
        rowCount = prop.get_property_count()
        if size < rowCount:
            return
        for i in range(rowCount, size):
            arrayMember = member[i]
            prop.add_property(self.__create_property(arrayMember, {}))
        self.__update_data_view()

    def __create_property(self, member: A_Member, propertiesMap: dict[QualifiedName, A_ValueProperty]) -> A_ValueProperty:
        enumInfo = {}
        if isinstance(member, MemberEnum):
            enumInfo = member.get_enum_info()

        prop = PropertyFactory.create_property(
            name=member.get_formatted_name(),
            valueType=member.get_type(),
            value=member.get_value(),
            readOnly=member.is_read_only(),
            enumInfo=enumInfo
        )
        prop.valueChanged.connect(lambda _p, _v: self.__update_data(member, _v))
        if member.is_struct():
            for child in member.get_children(includeArrays=False):
                arrayRef: int | A_Member
                arrayProp: Optional[ArrayProperty] = None
                if isinstance(child._arraySize, A_Member):
                    arrayRef = propertiesMap[child._arraySize.get_qualified_name(
                    )]
                    arrayProp = ArrayProperty(
                        name=child.get_formatted_name(),
                        readOnly=False,
                        sizeRef=arrayRef
                    )
                    arrayProp.sizeChanged.connect(
                        lambda prop, size: self.__set_array_instance(prop, size))
                    prop.add_property(arrayProp)
                elif not child.is_defined_array():
                    arraySizeProp = ByteProperty(
                        child.get_concrete_name() + "Count",
                        readOnly=False,
                        signed=False,
                    )
                    prop.add_property(arraySizeProp)
                    arrayProp = ArrayProperty(
                        name=child.get_formatted_name(),
                        readOnly=False,
                        sizeRef=arraySizeProp
                    )
                    arrayProp.sizeChanged.connect(self.__set_array_instance)
                    prop.add_property(arrayProp)
                else:
                    arrayRef = child._arraySize

                for i in range(child.get_array_size()):
                    _arrayChild = child[i]
                    _childProp = self.__create_property(
                        _arrayChild, propertiesMap)
                    if arrayProp is not None:
                        arrayProp.add_property(_childProp)
                    else:
                        prop.add_property(_childProp)
                    propertiesMap[_childProp.get_qualified_name()] = _childProp
        return prop

    @Slot(A_Member, object)
    def __update_data(self, member: A_Member, value: Any):
        member.set_value(value)
        self.__update_data_view()

    @Slot(A_Member)
    def __update_data_view(self):
        from juniors_toolbox.gui.tabs import TabWidgetManager
        dataEditorTab = TabWidgetManager.get_tab(DataEditorWidget)
        if dataEditorTab is None or self.__selectedObject is None:
            return

        objData = self.__selectedObject.get_simple_data()
        objOldLength = self.__selectedObjectSize
        self.__selectedObjectSize = self.__selectedObject.get_simple_data_size()

        data = dataEditorTab.get_data()
        data = objData + data[objOldLength:]

        dataEditorTab.set_data(data)<|MERGE_RESOLUTION|>--- conflicted
+++ resolved
@@ -393,13 +393,8 @@
         self.treeWidget.setDefaultDropAction(Qt.MoveAction)
         self.treeWidget.setHeaderHidden(True)
         self.treeWidget.setMinimumSize(300, 80)
-<<<<<<< HEAD
         self.treeWidget.itemClicked.connect(
             self._populate_properties_view
-=======
-        self.treeWidget.currentItemChanged.connect(
-            self.__populate_properties_view
->>>>>>> 4fa15d21
         )
         self.treeWidget.currentItemChanged.connect(
             self.__populate_data_view
